/*
 * Copyright 2012-2023 the original author or authors.
 *
 * Licensed under the Apache License, Version 2.0 (the "License");
 * you may not use this file except in compliance with the License.
 * You may obtain a copy of the License at
 *
 *      https://www.apache.org/licenses/LICENSE-2.0
 *
 * Unless required by applicable law or agreed to in writing, software
 * distributed under the License is distributed on an "AS IS" BASIS,
 * WITHOUT WARRANTIES OR CONDITIONS OF ANY KIND, either express or implied.
 * See the License for the specific language governing permissions and
 * limitations under the License.
 */

package org.springframework.boot.build.mavenplugin;

import java.io.File;
import java.io.FileWriter;
import java.io.IOException;
import java.io.PrintWriter;
import java.util.List;
<<<<<<< HEAD
=======
import java.util.Map;
import java.util.stream.Collectors;
>>>>>>> 68baa6e7

import org.gradle.api.DefaultTask;
import org.gradle.api.Task;
import org.gradle.api.tasks.Input;
import org.gradle.api.tasks.InputFile;
import org.gradle.api.tasks.OutputDirectory;
import org.gradle.api.tasks.TaskAction;

import org.springframework.boot.build.mavenplugin.PluginXmlParser.Mojo;
import org.springframework.boot.build.mavenplugin.PluginXmlParser.Parameter;
import org.springframework.boot.build.mavenplugin.PluginXmlParser.Plugin;

/**
 * A {@link Task} to document the plugin's goals.
 *
 * @author Andy Wilkinson
 */
public class DocumentPluginGoals extends DefaultTask {

	private final PluginXmlParser parser = new PluginXmlParser();

	private File pluginXml;

	private File outputDir;

	private Map<String, String> goalSections;

	@OutputDirectory
	public File getOutputDir() {
		return this.outputDir;
	}

	public void setOutputDir(File outputDir) {
		this.outputDir = outputDir;
	}

	@Input
	public Map<String, String> getGoalSections() {
		return this.goalSections;
	}

	public void setGoalSections(Map<String, String> goalSections) {
		this.goalSections = goalSections;
	}

	@InputFile
	public File getPluginXml() {
		return this.pluginXml;
	}

	public void setPluginXml(File pluginXml) {
		this.pluginXml = pluginXml;
	}

	@TaskAction
	public void documentPluginGoals() throws IOException {
		Plugin plugin = this.parser.parse(this.pluginXml);
		writeOverview(plugin);
		for (Mojo mojo : plugin.getMojos()) {
			documentMojo(plugin, mojo);
		}
	}

	private void writeOverview(Plugin plugin) throws IOException {
		try (PrintWriter writer = new PrintWriter(new FileWriter(new File(this.outputDir, "overview.adoc")))) {
			writer.println("[cols=\"1,3\"]");
			writer.println("|===");
			writer.println("| Goal | Description");
			writer.println();
			for (Mojo mojo : plugin.getMojos()) {
				writer.printf("| <<%s,%s:%s>>%n", goalSectionId(mojo), plugin.getGoalPrefix(), mojo.getGoal());
				writer.printf("| %s%n", mojo.getDescription());
				writer.println();
			}
			writer.println("|===");
		}
	}

	private void documentMojo(Plugin plugin, Mojo mojo) throws IOException {
		try (PrintWriter writer = new PrintWriter(new FileWriter(new File(this.outputDir, mojo.getGoal() + ".adoc")))) {
			String sectionId = goalSectionId(mojo);
			writer.println();
			writer.println();
			writer.printf("[[%s]]%n", sectionId);
			writer.printf("= `%s:%s`%n", plugin.getGoalPrefix(), mojo.getGoal());
			writer.printf("`%s:%s:%s`%n", plugin.getGroupId(), plugin.getArtifactId(), plugin.getVersion());
			writer.println();
			writer.println(mojo.getDescription());
<<<<<<< HEAD
			List<Parameter> parameters = mojo.getParameters().stream().filter(Parameter::isEditable).toList();
			List<Parameter> requiredParameters = parameters.stream().filter(Parameter::isRequired).toList();
			String parametersSectionId = sectionId + "-parameters";
			String detailsSectionId = parametersSectionId + "-details";
=======
			List<Parameter> parameters = mojo.getParameters()
				.stream()
				.filter(Parameter::isEditable)
				.collect(Collectors.toList());
			List<Parameter> requiredParameters = parameters.stream()
				.filter(Parameter::isRequired)
				.collect(Collectors.toList());
			String detailsSectionId = sectionId + ".parameter-details";
>>>>>>> 68baa6e7
			if (!requiredParameters.isEmpty()) {
				writer.println();
				writer.println();
				writer.printf("[[%s.required-parameters]]%n", sectionId);
				writer.println("== Required parameters");
				writeParametersTable(writer, detailsSectionId, requiredParameters);
			}
			List<Parameter> optionalParameters = parameters.stream()
				.filter((parameter) -> !parameter.isRequired())
				.toList();
			if (!optionalParameters.isEmpty()) {
				writer.println();
				writer.println();
				writer.printf("[[%s.optional-parameters]]%n", sectionId);
				writer.println("== Optional parameters");
				writeParametersTable(writer, detailsSectionId, optionalParameters);
			}
			writer.println();
			writer.println();
			writer.printf("[[%s]]%n", detailsSectionId);
			writer.println("== Parameter details");
			writeParameterDetails(writer, parameters, detailsSectionId);
		}
	}

	private String goalSectionId(Mojo mojo) {
		String goalSection = this.goalSections.get(mojo.getGoal());
		if (goalSection == null) {
			throw new IllegalStateException("Goal '" + mojo.getGoal() + "' has not be assigned to a section");
		}
		String sectionId = goalSection + "." + mojo.getGoal() + "-goal";
		return sectionId;
	}

	private void writeParametersTable(PrintWriter writer, String detailsSectionId, List<Parameter> parameters) {
		writer.println("[cols=\"3,2,3\"]");
		writer.println("|===");
		writer.println("| Name | Type | Default");
		writer.println();
		for (Parameter parameter : parameters) {
			String name = parameter.getName();
			writer.printf("| <<%s.%s,%s>>%n", detailsSectionId, parameterId(name), name);
			writer.printf("| `%s`%n", typeNameToJavadocLink(shortTypeName(parameter.getType()), parameter.getType()));
			String defaultValue = parameter.getDefaultValue();
			if (defaultValue != null) {
				writer.printf("| `%s`%n", defaultValue);
			}
			else {
				writer.println("|");
			}
			writer.println();
		}
		writer.println("|===");
	}

	private void writeParameterDetails(PrintWriter writer, List<Parameter> parameters, String sectionId) {
		for (Parameter parameter : parameters) {
			String name = parameter.getName();
			writer.println();
			writer.println();
			writer.printf("[[%s.%s]]%n", sectionId, parameterId(name));
			writer.printf("=== `%s`%n", name);
			writer.println(parameter.getDescription());
			writer.println();
			writer.println("[cols=\"10h,90\"]");
			writer.println("|===");
			writer.println();
			writeDetail(writer, "Name", name);
			writeDetail(writer, "Type", typeNameToJavadocLink(parameter.getType()));
			writeOptionalDetail(writer, "Default value", parameter.getDefaultValue());
			writeOptionalDetail(writer, "User property", parameter.getUserProperty());
			writeOptionalDetail(writer, "Since", parameter.getSince());
			writer.println("|===");
		}
	}

	private String parameterId(String name) {
		StringBuilder id = new StringBuilder(name.length() + 4);
		for (char c : name.toCharArray()) {
			if (Character.isLowerCase(c)) {
				id.append(c);
			}
			else {
				id.append("-");
				id.append(Character.toLowerCase(c));
			}
		}
		return id.toString();
	}

	private void writeDetail(PrintWriter writer, String name, String value) {
		writer.printf("| %s%n", name);
		writer.printf("| `%s`%n", value);
		writer.println();
	}

	private void writeOptionalDetail(PrintWriter writer, String name, String value) {
		writer.printf("| %s%n", name);
		if (value != null) {
			writer.printf("| `%s`%n", value);
		}
		else {
			writer.println("|");
		}
		writer.println();
	}

	private String shortTypeName(String name) {
		if (name.lastIndexOf('.') >= 0) {
			name = name.substring(name.lastIndexOf('.') + 1);
		}
		if (name.lastIndexOf('$') >= 0) {
			name = name.substring(name.lastIndexOf('$') + 1);
		}
		return name;
	}

	private String typeNameToJavadocLink(String name) {
		return typeNameToJavadocLink(name, name);
	}

	private String typeNameToJavadocLink(String shortName, String name) {
		if (name.startsWith("org.springframework.boot.maven")) {
			return "{spring-boot-docs}/maven-plugin/api/" + typeNameToJavadocPath(name) + ".html[" + shortName + "]";
		}
		if (name.startsWith("org.springframework.boot")) {
			return "{spring-boot-docs}/api/" + typeNameToJavadocPath(name) + ".html[" + shortName + "]";
		}
		return shortName;
	}

	private String typeNameToJavadocPath(String name) {
		return name.replace(".", "/").replace("$", ".");
	}

}<|MERGE_RESOLUTION|>--- conflicted
+++ resolved
@@ -21,11 +21,7 @@
 import java.io.IOException;
 import java.io.PrintWriter;
 import java.util.List;
-<<<<<<< HEAD
-=======
 import java.util.Map;
-import java.util.stream.Collectors;
->>>>>>> 68baa6e7
 
 import org.gradle.api.DefaultTask;
 import org.gradle.api.Task;
@@ -114,21 +110,9 @@
 			writer.printf("`%s:%s:%s`%n", plugin.getGroupId(), plugin.getArtifactId(), plugin.getVersion());
 			writer.println();
 			writer.println(mojo.getDescription());
-<<<<<<< HEAD
 			List<Parameter> parameters = mojo.getParameters().stream().filter(Parameter::isEditable).toList();
 			List<Parameter> requiredParameters = parameters.stream().filter(Parameter::isRequired).toList();
-			String parametersSectionId = sectionId + "-parameters";
-			String detailsSectionId = parametersSectionId + "-details";
-=======
-			List<Parameter> parameters = mojo.getParameters()
-				.stream()
-				.filter(Parameter::isEditable)
-				.collect(Collectors.toList());
-			List<Parameter> requiredParameters = parameters.stream()
-				.filter(Parameter::isRequired)
-				.collect(Collectors.toList());
 			String detailsSectionId = sectionId + ".parameter-details";
->>>>>>> 68baa6e7
 			if (!requiredParameters.isEmpty()) {
 				writer.println();
 				writer.println();
