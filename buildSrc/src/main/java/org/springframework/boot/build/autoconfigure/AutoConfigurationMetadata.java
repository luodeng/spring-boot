--- conflicted
+++ resolved
@@ -58,22 +58,10 @@
 
 	public AutoConfigurationMetadata() {
 		getInputs()
-<<<<<<< HEAD
-				.file((Callable<File>) () -> new File(this.sourceSet.getOutput().getResourcesDir(),
-						"META-INF/spring/org.springframework.boot.autoconfigure.AutoConfiguration.imports"))
-				.withPathSensitivity(PathSensitivity.RELATIVE)
-				.withPropertyName("org.springframework.boot.autoconfigure.AutoConfiguration");
-=======
-			.file((Callable<File>) () -> new File(this.sourceSet.getOutput().getResourcesDir(),
-					"META-INF/spring.factories"))
-			.withPathSensitivity(PathSensitivity.RELATIVE)
-			.withPropertyName("spring.factories");
-		getInputs()
 			.file((Callable<File>) () -> new File(this.sourceSet.getOutput().getResourcesDir(),
 					"META-INF/spring/org.springframework.boot.autoconfigure.AutoConfiguration.imports"))
 			.withPathSensitivity(PathSensitivity.RELATIVE)
 			.withPropertyName("org.springframework.boot.autoconfigure.AutoConfiguration");
->>>>>>> df5898a1
 
 		dependsOn((Callable<String>) () -> this.sourceSet.getProcessResourcesTaskName());
 		getProject().getConfigurations()
@@ -124,24 +112,6 @@
 	}
 
 	/**
-<<<<<<< HEAD
-=======
-	 * Reads auto-configurations from META-INF/spring.factories.
-	 * @return auto-configurations
-	 */
-	private Set<String> readSpringFactories() throws IOException {
-		File file = new File(this.sourceSet.getOutput().getResourcesDir(), "META-INF/spring.factories");
-		if (!file.exists()) {
-			return Collections.emptySet();
-		}
-		Properties springFactories = readSpringFactories(file);
-		String enableAutoConfiguration = springFactories
-			.getProperty("org.springframework.boot.autoconfigure.EnableAutoConfiguration");
-		return StringUtils.commaDelimitedListToSet(enableAutoConfiguration);
-	}
-
-	/**
->>>>>>> df5898a1
 	 * Reads auto-configurations from
 	 * META-INF/spring/org.springframework.boot.autoconfigure.AutoConfiguration.imports.
 	 * @return auto-configurations
