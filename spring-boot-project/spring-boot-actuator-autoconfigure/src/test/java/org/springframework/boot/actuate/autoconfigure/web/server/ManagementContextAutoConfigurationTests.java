/*
 * Copyright 2012-2019 the original author or authors.
 *
 * Licensed under the Apache License, Version 2.0 (the "License");
 * you may not use this file except in compliance with the License.
 * You may obtain a copy of the License at
 *
 *      https://www.apache.org/licenses/LICENSE-2.0
 *
 * Unless required by applicable law or agreed to in writing, software
 * distributed under the License is distributed on an "AS IS" BASIS,
 * WITHOUT WARRANTIES OR CONDITIONS OF ANY KIND, either express or implied.
 * See the License for the specific language governing permissions and
 * limitations under the License.
 */
package org.springframework.boot.actuate.autoconfigure.web.server;

import java.util.regex.Matcher;
import java.util.regex.Pattern;

import org.junit.Rule;
import org.junit.Test;

import org.springframework.boot.actuate.autoconfigure.endpoint.EndpointAutoConfiguration;
import org.springframework.boot.actuate.autoconfigure.endpoint.web.WebEndpointAutoConfiguration;
import org.springframework.boot.actuate.autoconfigure.web.servlet.ServletManagementContextAutoConfiguration;
import org.springframework.boot.autoconfigure.AutoConfigurations;
import org.springframework.boot.autoconfigure.web.servlet.ServletWebServerFactoryAutoConfiguration;
import org.springframework.boot.test.context.runner.WebApplicationContextRunner;
import org.springframework.boot.test.rule.OutputCapture;
import org.springframework.boot.web.servlet.context.AnnotationConfigServletWebServerApplicationContext;

import static org.assertj.core.api.Assertions.assertThat;

/**
 * Tests for {@link ManagementContextAutoConfiguration}.
 *
 * @author Madhura Bhave
 * @author Andy Wilkinson
 */
public class ManagementContextAutoConfigurationTests {

<<<<<<< HEAD
=======
	private WebApplicationContextRunner contextRunner = new WebApplicationContextRunner()
			.withConfiguration(AutoConfigurations.of(ManagementContextAutoConfiguration.class,
					ServletManagementContextAutoConfiguration.class));

>>>>>>> c6c139d9
	@Rule
	public OutputCapture output = new OutputCapture();

	@Test
<<<<<<< HEAD
=======
	public void managementServerPortShouldBeIgnoredForNonEmbeddedServer() {
		this.contextRunner.withPropertyValues("management.server.port=8081").run((context) -> {
			assertThat(context.getStartupFailure()).isNull();
			assertThat(this.output.toString()).contains("Could not start embedded management container on "
					+ "different port (management endpoints are still available through JMX)");
		});
	}

	@Test
>>>>>>> c6c139d9
	public void childManagementContextShouldStartForEmbeddedServer() {
		WebApplicationContextRunner contextRunner = new WebApplicationContextRunner(
				AnnotationConfigServletWebServerApplicationContext::new)
						.withConfiguration(AutoConfigurations.of(ManagementContextAutoConfiguration.class,
								ServletWebServerFactoryAutoConfiguration.class,
								ServletManagementContextAutoConfiguration.class, WebEndpointAutoConfiguration.class,
								EndpointAutoConfiguration.class));
<<<<<<< HEAD
		contextRunner.withPropertyValues("server.port=0", "management.server.port=0").run(
				(context) -> assertThat(tomcatStartedOccurencesIn(this.output.toString()))
						.isEqualTo(2));

	}

	private int tomcatStartedOccurencesIn(String output) {
		int matches = 0;
		Matcher matcher = Pattern.compile("Tomcat started on port").matcher(output);
		while (matcher.find()) {
			matches++;
		}
		return matches;
=======
		contextRunner.withPropertyValues("management.server.port=8081")
				.run((context) -> assertThat(this.output.toString())
						.doesNotContain("Could not start embedded management container on "
								+ "different port (management endpoints are still available through JMX)"));
>>>>>>> c6c139d9
	}

}<|MERGE_RESOLUTION|>--- conflicted
+++ resolved
@@ -40,29 +40,10 @@
  */
 public class ManagementContextAutoConfigurationTests {
 
-<<<<<<< HEAD
-=======
-	private WebApplicationContextRunner contextRunner = new WebApplicationContextRunner()
-			.withConfiguration(AutoConfigurations.of(ManagementContextAutoConfiguration.class,
-					ServletManagementContextAutoConfiguration.class));
-
->>>>>>> c6c139d9
 	@Rule
 	public OutputCapture output = new OutputCapture();
 
 	@Test
-<<<<<<< HEAD
-=======
-	public void managementServerPortShouldBeIgnoredForNonEmbeddedServer() {
-		this.contextRunner.withPropertyValues("management.server.port=8081").run((context) -> {
-			assertThat(context.getStartupFailure()).isNull();
-			assertThat(this.output.toString()).contains("Could not start embedded management container on "
-					+ "different port (management endpoints are still available through JMX)");
-		});
-	}
-
-	@Test
->>>>>>> c6c139d9
 	public void childManagementContextShouldStartForEmbeddedServer() {
 		WebApplicationContextRunner contextRunner = new WebApplicationContextRunner(
 				AnnotationConfigServletWebServerApplicationContext::new)
@@ -70,10 +51,8 @@
 								ServletWebServerFactoryAutoConfiguration.class,
 								ServletManagementContextAutoConfiguration.class, WebEndpointAutoConfiguration.class,
 								EndpointAutoConfiguration.class));
-<<<<<<< HEAD
-		contextRunner.withPropertyValues("server.port=0", "management.server.port=0").run(
-				(context) -> assertThat(tomcatStartedOccurencesIn(this.output.toString()))
-						.isEqualTo(2));
+		contextRunner.withPropertyValues("server.port=0", "management.server.port=0")
+				.run((context) -> assertThat(tomcatStartedOccurencesIn(this.output.toString())).isEqualTo(2));
 
 	}
 
@@ -84,12 +63,6 @@
 			matches++;
 		}
 		return matches;
-=======
-		contextRunner.withPropertyValues("management.server.port=8081")
-				.run((context) -> assertThat(this.output.toString())
-						.doesNotContain("Could not start embedded management container on "
-								+ "different port (management endpoints are still available through JMX)"));
->>>>>>> c6c139d9
 	}
 
 }