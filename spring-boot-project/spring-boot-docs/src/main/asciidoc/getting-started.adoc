[[getting-started]]
= Getting Started
include::attributes.adoc[]

If you are getting started with Spring Boot, or "`Spring`" in general, start by reading this section.
It answers the basic "`what?`", "`how?`" and "`why?`" questions.
It includes an introduction to Spring Boot, along with installation instructions.
We then walk you through building your first Spring Boot application, discussing some core principles as we go.



[[getting-started-introducing-spring-boot]]
== Introducing Spring Boot
Spring Boot makes it easy to create stand-alone, production-grade Spring-based Applications that you can run.
We take an opinionated view of the Spring platform and third-party libraries, so that you can get started with minimum fuss.
Most Spring Boot applications need very little Spring configuration.

You can use Spring Boot to create Java applications that can be started by using `java -jar` or more traditional war deployments.
We also provide a command line tool that runs "`spring scripts`".

Our primary goals are:

* Provide a radically faster and widely accessible getting-started experience for all Spring development.
* Be opinionated out of the box but get out of the way quickly as requirements start to diverge from the defaults.
* Provide a range of non-functional features that are common to large classes of projects (such as embedded servers, security, metrics, health checks, and externalized configuration).
* Absolutely no code generation and no requirement for XML configuration.



[[getting-started-system-requirements]]
== System Requirements
Spring Boot {spring-boot-version} requires https://www.java.com[Java 8] and is compatible up to Java 12 (included).
{spring-framework-docs}[Spring Framework {spring-framework-version}] or above is also required.

Explicit build support is provided for the following build tools:

|===
| Build Tool | Version

| Maven
| 3.3+

| Gradle
| 5.x (4.10 is also supported but in a deprecated form)
|===



[[getting-started-system-requirements-servlet-containers]]
=== Servlet Containers
Spring Boot supports the following embedded servlet containers:

|===
| Name | Servlet Version

| Tomcat 9.0
| 4.0

| Jetty 9.4
| 3.1

| Undertow 2.0
| 4.0
|===

You can also deploy Spring Boot applications to any Servlet 3.1+ compatible container.



[[getting-started-installing-spring-boot]]
== Installing Spring Boot
Spring Boot can be used with "`classic`" Java development tools or installed as a command line tool.
Either way, you need https://www.java.com[Java SDK v1.8] or higher.
Before you begin, you should check your current Java installation by using the following command:

[indent=0]
----
	$ java -version
----

If you are new to Java development or if you want to experiment with Spring Boot, you might want to try the <<getting-started-installing-the-cli, Spring Boot CLI>> (Command Line Interface) first.
Otherwise, read on for "`classic`" installation instructions.



[[getting-started-installation-instructions-for-java]]
=== Installation Instructions for the Java Developer
You can use Spring Boot in the same way as any standard Java library.
To do so, include the appropriate `+spring-boot-*.jar+` files on your classpath.
Spring Boot does not require any special tools integration, so you can use any IDE or text editor.
Also, there is nothing special about a Spring Boot application, so you can run and debug a Spring Boot application as you would any other Java program.

Although you _could_ copy Spring Boot jars, we generally recommend that you use a build tool that supports dependency management (such as Maven or Gradle).



[[getting-started-maven-installation]]
==== Maven Installation
Spring Boot is compatible with Apache Maven 3.3 or above.
If you do not already have Maven installed, you can follow the instructions at https://maven.apache.org.

TIP: On many operating systems, Maven can be installed with a package manager.
If you use OSX Homebrew, try `brew install maven`.
Ubuntu users can run `sudo apt-get install maven`.
Windows users with https://chocolatey.org/[Chocolatey] can run `choco install maven` from an elevated (administrator) prompt.

Spring Boot dependencies use the `org.springframework.boot` `groupId`.
Typically, your Maven POM file inherits from the `spring-boot-starter-parent` project and declares dependencies to one or more <<using-spring-boot.adoc#using-boot-starter,"`Starters`">>.
Spring Boot also provides an optional <<build-tool-plugins.adoc#build-tool-plugins-maven-plugin, Maven plugin>> to create executable jars.

The following listing shows a typical `pom.xml` file:

[source,xml,indent=0,subs="verbatim,quotes,attributes"]
----
	<?xml version="1.0" encoding="UTF-8"?>
	<project xmlns="http://maven.apache.org/POM/4.0.0" xmlns:xsi="http://www.w3.org/2001/XMLSchema-instance"
		xsi:schemaLocation="http://maven.apache.org/POM/4.0.0 https://maven.apache.org/xsd/maven-4.0.0.xsd">
		<modelVersion>4.0.0</modelVersion>

		<groupId>com.example</groupId>
		<artifactId>myproject</artifactId>
		<version>0.0.1-SNAPSHOT</version>

		<!-- Inherit defaults from Spring Boot -->
		<parent>
			<groupId>org.springframework.boot</groupId>
			<artifactId>spring-boot-starter-parent</artifactId>
			<version>{spring-boot-version}</version>
		</parent>

		<!-- Add typical dependencies for a web application -->
		<dependencies>
			<dependency>
				<groupId>org.springframework.boot</groupId>
				<artifactId>spring-boot-starter-web</artifactId>
			</dependency>
		</dependencies>

		<!-- Package as an executable jar -->
		<build>
			<plugins>
				<plugin>
					<groupId>org.springframework.boot</groupId>
					<artifactId>spring-boot-maven-plugin</artifactId>
				</plugin>
			</plugins>
		</build>

ifeval::["{spring-boot-repo}" != "release"]
		<!-- Add Spring repositories -->
		<!-- (you don't need this if you are using a .RELEASE version) -->
		<repositories>
			<repository>
				<id>spring-snapshots</id>
				<url>https://repo.spring.io/snapshot</url>
				<snapshots><enabled>true</enabled></snapshots>
			</repository>
			<repository>
				<id>spring-milestones</id>
				<url>https://repo.spring.io/milestone</url>
			</repository>
		</repositories>
		<pluginRepositories>
			<pluginRepository>
				<id>spring-snapshots</id>
				<url>https://repo.spring.io/snapshot</url>
			</pluginRepository>
			<pluginRepository>
				<id>spring-milestones</id>
				<url>https://repo.spring.io/milestone</url>
			</pluginRepository>
		</pluginRepositories>
endif::[]
	</project>
----

TIP: The `spring-boot-starter-parent` is a great way to use Spring Boot, but it might not be suitable all of the time.
Sometimes you may need to inherit from a different parent POM, or you might not like our default settings.
In those cases, see <<using-boot-maven-without-a-parent>> for an alternative solution that uses an `import` scope.



[[getting-started-gradle-installation]]
==== Gradle Installation
Spring Boot is compatible with 5.x. 4.10 is also supported but this support is deprecated and will be removed in a future release.
If you do not already have Gradle installed, you can follow the instructions at https://gradle.org.

Spring Boot dependencies can be declared by using the `org.springframework.boot` `group`.
Typically, your project declares dependencies to one or more <<using-spring-boot.adoc#using-boot-starter, "`Starters`">>.
Spring Boot provides a useful <<build-tool-plugins.adoc#build-tool-plugins-gradle-plugin, Gradle plugin>> that can be used to simplify dependency declarations and to create executable jars.

.Gradle Wrapper
****
The Gradle Wrapper provides a nice way of "`obtaining`" Gradle when you need to build a project.
It is a small script and library that you commit alongside your code to bootstrap the build process.
See {gradle-docs}/gradle_wrapper.html for details.
****

More details on getting started with Spring Boot and Gradle can be found in the {spring-boot-gradle-plugin-docs}/#getting-started[Getting Started section] of the Gradle plugin's reference guide.



[[getting-started-installing-the-cli]]
=== Installing the Spring Boot CLI
The Spring Boot CLI (Command Line Interface) is a command line tool that you can use to quickly prototype with Spring.
It lets you run http://groovy-lang.org/[Groovy] scripts, which means that you have a familiar Java-like syntax without so much boilerplate code.

You do not need to use the CLI to work with Spring Boot, but it is definitely the quickest way to get a Spring application off the ground.



[[getting-started-manual-cli-installation]]
==== Manual Installation
You can download the Spring CLI distribution from the Spring software repository:

* https://repo.spring.io/{spring-boot-repo}/org/springframework/boot/spring-boot-cli/{spring-boot-version}/spring-boot-cli-{spring-boot-version}-bin.zip[spring-boot-cli-{spring-boot-version}-bin.zip]
* https://repo.spring.io/{spring-boot-repo}/org/springframework/boot/spring-boot-cli/{spring-boot-version}/spring-boot-cli-{spring-boot-version}-bin.tar.gz[spring-boot-cli-{spring-boot-version}-bin.tar.gz]

Cutting edge
https://repo.spring.io/snapshot/org/springframework/boot/spring-boot-cli/[snapshot distributions] are also available.

Once downloaded, follow the {github-raw}/spring-boot-project/spring-boot-cli/src/main/content/INSTALL.txt[INSTALL.txt] instructions from the unpacked archive.
In summary, there is a `spring` script (`spring.bat` for Windows) in a `bin/` directory in the `.zip` file.
Alternatively, you can use `java -jar` with the `.jar` file (the script helps you to be sure that the classpath is set correctly).



[[getting-started-sdkman-cli-installation]]
==== Installation with SDKMAN!
SDKMAN! (The Software Development Kit Manager) can be used for managing multiple versions of various binary SDKs, including Groovy and the Spring Boot CLI.
Get SDKMAN! from https://sdkman.io and install Spring Boot by using the following commands:

[indent=0,subs="verbatim,quotes,attributes"]
----
	$ sdk install springboot
	$ spring --version
	Spring Boot v{spring-boot-version}
----

If you develop features for the CLI and want easy access to the version you built, use the following commands:

[indent=0,subs="verbatim,quotes,attributes"]
----
	$ sdk install springboot dev /path/to/spring-boot/spring-boot-cli/target/spring-boot-cli-{spring-boot-version}-bin/spring-{spring-boot-version}/
	$ sdk default springboot dev
	$ spring --version
	Spring CLI v{spring-boot-version}
----

The preceding instructions install a local instance of `spring` called the `dev` instance.
It points at your target build location, so every time you rebuild Spring Boot, `spring` is up-to-date.

You can see it by running the following command:

[indent=0,subs="verbatim,quotes,attributes"]
----
	$ sdk ls springboot

	================================================================================
	Available Springboot Versions
	================================================================================
	> + dev
	* {spring-boot-version}

	================================================================================
	+ - local version
	* - installed
	> - currently in use
	================================================================================
----



[[getting-started-homebrew-cli-installation]]
==== OSX Homebrew Installation
If you are on a Mac and use https://brew.sh/[Homebrew], you can install the Spring Boot CLI by using the following commands:

[indent=0]
----
	$ brew tap pivotal/tap
	$ brew install springboot
----

Homebrew installs `spring` to `/usr/local/bin`.

NOTE: If you do not see the formula, your installation of brew might be out-of-date.
In that case, run `brew update` and try again.



[[getting-started-macports-cli-installation]]
==== MacPorts Installation
If you are on a Mac and use https://www.macports.org/[MacPorts], you can install the Spring Boot CLI by using the following command:

[indent=0]
----
	$ sudo port install spring-boot-cli
----



[[getting-started-cli-command-line-completion]]
==== Command-line Completion
The Spring Boot CLI includes scripts that provide command completion for the https://en.wikipedia.org/wiki/Bash_%28Unix_shell%29[BASH] and https://en.wikipedia.org/wiki/Z_shell[zsh] shells.
You can `source` the script (also named `spring`) in any shell or put it in your personal or system-wide bash completion initialization.
On a Debian system, the system-wide scripts are in `/shell-completion/bash` and all scripts in that directory are executed when a new shell starts.
For example, to run the script manually if you have installed by using SDKMAN!, use the following commands:

[indent=0]
----
	$ . ~/.sdkman/candidates/springboot/current/shell-completion/bash/spring
	$ spring <HIT TAB HERE>
	  grab  help  jar  run  test  version
----

NOTE: If you install the Spring Boot CLI by using Homebrew or MacPorts, the command-line completion scripts are automatically registered with your shell.



[[getting-started-scoop-cli-installation]]
==== Windows Scoop Installation
If you are on a Windows and use https://scoop.sh/[Scoop], you can install the Spring Boot CLI by using the following commands:

[indent=0]
----
	> scoop bucket add extras
	> scoop install springboot
----

Scoop installs `spring` to `~/scoop/apps/springboot/current/bin`.

NOTE: If you do not see the app manifest, your installation of scoop might be out-of-date.
In that case, run `scoop update` and try again.



[[getting-started-cli-example]]
==== Quick-start Spring CLI Example
You can use the following web application to test your installation.
To start, create a file called `app.groovy`, as follows:

[source,groovy,indent=0,subs="verbatim,quotes,attributes"]
----
	@RestController
	class ThisWillActuallyRun {

		@RequestMapping("/")
		String home() {
			"Hello World!"
		}

	}
----

Then run it from a shell, as follows:

[indent=0]
----
	$ spring run app.groovy
----

NOTE: The first run of your application is slow, as dependencies are downloaded.
Subsequent runs are much quicker.

Open `http://localhost:8080` in your favorite web browser.
You should see the following output:

[indent=0]
----
	Hello World!
----



[[getting-started-upgrading-from-an-earlier-version]]
=== Upgrading from an Earlier Version of Spring Boot
If you are upgrading from the `1.x` release of Spring Boot, check the {github-wiki}/Spring-Boot-2.0-Migration-Guide["`migration guide`" on the project wiki] that provides detailed upgrade instructions.
Check also the {github-wiki}["`release notes`"] for a list of "`new and noteworthy`" features for each release.

When upgrading to a new feature release, some properties may have been renamed or removed.
Spring Boot provides a way to analyze your application's environment and print diagnostics at startup, but also temporarily migrate properties at runtime for you.
To enable that feature, add the following dependency to your project:

[source,xml,indent=0]
----
	<dependency>
		<groupId>org.springframework.boot</groupId>
		<artifactId>spring-boot-properties-migrator</artifactId>
		<scope>runtime</scope>
	</dependency>
----

WARNING: Properties that are added late to the environment, such as when using `@PropertySource`, will not be taken into account.

NOTE: Once you're done with the migration, please make sure to remove this module from your project's dependencies.

To upgrade an existing CLI installation, use the appropriate package manager command (for example, `brew upgrade`).
If you manually installed the CLI, follow the <<getting-started-manual-cli-installation, standard instructions>>, remembering to update your `PATH` environment variable to remove any older references.



[[getting-started-first-application]]
== Developing Your First Spring Boot Application
This section describes how to develop a simple "`Hello World!`" web application that highlights some of Spring Boot's key features.
We use Maven to build this project, since most IDEs support it.

[TIP]
====
The https://spring.io[spring.io] web site contains many "`Getting Started`" https://spring.io/guides[guides] that use Spring Boot.
If you need to solve a specific problem, check there first.

You can shortcut the steps below by going to https://start.spring.io and choosing the "Web" starter from the dependencies searcher.
Doing so generates a new project structure so that you can <<getting-started-first-application-code,start coding right away>>.
Check the {spring-initializr-docs}/#user-guide[Spring Initializr documentation] for more details.
====

Before we begin, open a terminal and run the following commands to ensure that you have valid versions of Java and Maven installed:

[indent=0]
----
	$ java -version
	java version "1.8.0_102"
	Java(TM) SE Runtime Environment (build 1.8.0_102-b14)
	Java HotSpot(TM) 64-Bit Server VM (build 25.102-b14, mixed mode)
----

[indent=0]
----
	$ mvn -v
	Apache Maven 3.5.4 (1edded0938998edf8bf061f1ceb3cfdeccf443fe; 2018-06-17T14:33:14-04:00)
	Maven home: /usr/local/Cellar/maven/3.3.9/libexec
	Java version: 1.8.0_102, vendor: Oracle Corporation
----

NOTE: This sample needs to be created in its own folder.
Subsequent instructions assume that you have created a suitable folder and that it is your current directory.



[[getting-started-first-application-pom]]
=== Creating the POM
We need to start by creating a Maven `pom.xml` file.
The `pom.xml` is the recipe that is used to build your project.
Open your favorite text editor and add the following:

[source,xml,indent=0,subs="verbatim,quotes,attributes"]
----
	<?xml version="1.0" encoding="UTF-8"?>
	<project xmlns="http://maven.apache.org/POM/4.0.0" xmlns:xsi="http://www.w3.org/2001/XMLSchema-instance"
		xsi:schemaLocation="http://maven.apache.org/POM/4.0.0 https://maven.apache.org/xsd/maven-4.0.0.xsd">
		<modelVersion>4.0.0</modelVersion>

		<groupId>com.example</groupId>
		<artifactId>myproject</artifactId>
		<version>0.0.1-SNAPSHOT</version>

		<parent>
			<groupId>org.springframework.boot</groupId>
			<artifactId>spring-boot-starter-parent</artifactId>
			<version>{spring-boot-version}</version>
		</parent>

		<!-- Additional lines to be added here... -->

ifeval::["{spring-boot-repo}" != "release"]
		<!-- (you don't need this if you are using a .RELEASE version) -->
		<repositories>
			<repository>
				<id>spring-snapshots</id>
				<url>https://repo.spring.io/snapshot</url>
				<snapshots><enabled>true</enabled></snapshots>
			</repository>
			<repository>
				<id>spring-milestones</id>
				<url>https://repo.spring.io/milestone</url>
			</repository>
		</repositories>
		<pluginRepositories>
			<pluginRepository>
				<id>spring-snapshots</id>
				<url>https://repo.spring.io/snapshot</url>
			</pluginRepository>
			<pluginRepository>
				<id>spring-milestones</id>
				<url>https://repo.spring.io/milestone</url>
			</pluginRepository>
		</pluginRepositories>
endif::[]
	</project>
----

The preceding listing should give you a working build.
You can test it by running `mvn package` (for now, you can ignore the "`jar will be empty - no content was marked for inclusion!`" warning).

NOTE: At this point, you could import the project into an IDE (most modern Java IDEs include built-in support for Maven).
For simplicity, we continue to use a plain text editor for this example.



[[getting-started-first-application-dependencies]]
=== Adding Classpath Dependencies
Spring Boot provides a number of "`Starters`" that let you add jars to your classpath.
Our applications for smoke tests use the `spring-boot-starter-parent` in the `parent` section of the POM.
The `spring-boot-starter-parent` is a special starter that provides useful Maven defaults.
It also provides a <<using-spring-boot.adoc#using-boot-dependency-management,`dependency-management`>> section so that you can omit `version` tags for "`blessed`" dependencies.

Other "`Starters`" provide dependencies that you are likely to need when developing a specific type of application.
Since we are developing a web application, we add a `spring-boot-starter-web` dependency.
Before that, we can look at what we currently have by running the following command:

[indent=0]
----
	$ mvn dependency:tree

	[INFO] com.example:myproject:jar:0.0.1-SNAPSHOT
----

The `mvn dependency:tree` command prints a tree representation of your project dependencies.
You can see that `spring-boot-starter-parent` provides no dependencies by itself.
To add the necessary dependencies, edit your `pom.xml` and add the `spring-boot-starter-web` dependency immediately below the `parent` section:

[source,xml,indent=0,subs="verbatim,quotes,attributes"]
----
	<dependencies>
		<dependency>
			<groupId>org.springframework.boot</groupId>
			<artifactId>spring-boot-starter-web</artifactId>
		</dependency>
	</dependencies>
----

If you run `mvn dependency:tree` again, you see that there are now a number of additional dependencies, including the Tomcat web server and Spring Boot itself.



[[getting-started-first-application-code]]
=== Writing the Code
To finish our application, we need to create a single Java file.
By default, Maven compiles sources from `src/main/java`, so you need to create that folder structure and then add a file named `src/main/java/Example.java` to contain the following code:

[source,java,indent=0]
----
	import org.springframework.boot.*;
	import org.springframework.boot.autoconfigure.*;
	import org.springframework.web.bind.annotation.*;

	@RestController
	@EnableAutoConfiguration
	public class Example {

		@RequestMapping("/")
		String home() {
			return "Hello World!";
		}

		public static void main(String[] args) {
			SpringApplication.run(Example.class, args);
		}

	}
----

Although there is not much code here, quite a lot is going on.
We step through the important parts in the next few sections.



[[getting-started-first-application-annotations]]
==== The @RestController and @RequestMapping Annotations
The first annotation on our `Example` class is `@RestController`.
This is known as a _stereotype_ annotation.
It provides hints for people reading the code and for Spring that the class plays a specific role.
In this case, our class is a web `@Controller`, so Spring considers it when handling incoming web requests.

The `@RequestMapping` annotation provides "`routing`" information.
It tells Spring that any HTTP request with the `/` path should be mapped to the `home` method.
The `@RestController` annotation tells Spring to render the resulting string directly back to the caller.

TIP: The `@RestController` and `@RequestMapping` annotations are Spring MVC annotations (they are not specific to Spring Boot).
See the {spring-framework-docs}web.html#mvc[MVC section] in the Spring Reference Documentation for more details.



[[getting-started-first-application-auto-configuration]]
==== The @EnableAutoConfiguration Annotation
The second class-level annotation is `@EnableAutoConfiguration`.
This annotation tells Spring Boot to "`guess`" how you want to configure Spring, based on the jar dependencies that you have added.
Since `spring-boot-starter-web` added Tomcat and Spring MVC, the auto-configuration assumes that you are developing a web application and sets up Spring accordingly.

.Starters and Auto-configuration
****
Auto-configuration is designed to work well with "`Starters`", but the two concepts are not directly tied.
You are free to pick and choose jar dependencies outside of the starters.
Spring Boot still does its best to auto-configure your application.
****



[[getting-started-first-application-main-method]]
==== The "`main`" Method
The final part of our application is the `main` method.
This is just a standard method that follows the Java convention for an application entry point.
Our main method delegates to Spring Boot's `SpringApplication` class by calling `run`.
`SpringApplication` bootstraps our application, starting Spring, which, in turn, starts the auto-configured Tomcat web server.
We need to pass `Example.class` as an argument to the `run` method to tell `SpringApplication` which is the primary Spring component.
The `args` array is also passed through to expose any command-line arguments.



[[getting-started-first-application-run]]
=== Running the Example
At this point, your application should work.
Since you used the `spring-boot-starter-parent` POM, you have a useful `run` goal that you can use to start the application.
Type `mvn spring-boot:run` from the root project directory to start the application.
You should see output similar to the following:

[indent=0,subs="attributes"]
----
	$ mvn spring-boot:run

	  .   ____          _            __ _ _
	 /\\ / ___'_ __ _ _(_)_ __  __ _ \ \ \ \
	( ( )\___ | '_ | '_| | '_ \/ _` | \ \ \ \
	 \\/  ___)| |_)| | | | | || (_| |  ) ) ) )
	  '  |____| .__|_| |_|_| |_\__, | / / / /
	 =========|_|==============|___/=/_/_/_/
	 :: Spring Boot ::  (v{spring-boot-version})
	....... . . .
	....... . . . (log output here)
	....... . . .
	........ Started Example in 2.222 seconds (JVM running for 6.514)
----

If you open a web browser to `http://localhost:8080`, you should see the following output:

[indent=0]
----
	Hello World!
----

To gracefully exit the application, press `ctrl-c`.



[[getting-started-first-application-executable-jar]]
=== Creating an Executable Jar
We finish our example by creating a completely self-contained executable jar file that we could run in production.
Executable jars (sometimes called "`fat jars`") are archives containing your compiled classes along with all of the jar dependencies that your code needs to run.

.Executable jars and Java
****
Java does not provide a standard way to load nested jar files (jar files that are themselves contained within a jar).
This can be problematic if you are looking to distribute a self-contained application.

To solve this problem, many developers use "`uber`" jars.
An uber jar packages all the classes from all the application's dependencies into a single archive.
The problem with this approach is that it becomes hard to see which libraries are in your application.
It can also be problematic if the same filename is used (but with different content) in multiple jars.

Spring Boot takes a <<appendix.adoc#executable-jar, different approach>> and lets you actually nest jars directly.
****

To create an executable jar, we need to add the `spring-boot-maven-plugin` to our `pom.xml`.
To do so, insert the following lines just below the `dependencies` section:

[source,xml,indent=0,subs="verbatim,quotes,attributes"]
----
	<build>
		<plugins>
			<plugin>
				<groupId>org.springframework.boot</groupId>
				<artifactId>spring-boot-maven-plugin</artifactId>
			</plugin>
		</plugins>
	</build>
----

NOTE: The `spring-boot-starter-parent` POM includes `<executions>` configuration to bind the `repackage` goal.
If you do not use the parent POM, you need to declare this configuration yourself.
See the {spring-boot-maven-plugin-docs}/usage.html[plugin documentation] for details.

Save your `pom.xml` and run `mvn package` from the command line, as follows:

[indent=0,subs="attributes"]
----
	$ mvn package

	[INFO] Scanning for projects...
	[INFO]
	[INFO] ------------------------------------------------------------------------
	[INFO] Building myproject 0.0.1-SNAPSHOT
	[INFO] ------------------------------------------------------------------------
	[INFO] .... ..
	[INFO] --- maven-jar-plugin:2.4:jar (default-jar) @ myproject ---
	[INFO] Building jar: /Users/developer/example/spring-boot-example/target/myproject-0.0.1-SNAPSHOT.jar
	[INFO]
	[INFO] --- spring-boot-maven-plugin:{spring-boot-version}:repackage (default) @ myproject ---
	[INFO] ------------------------------------------------------------------------
	[INFO] BUILD SUCCESS
	[INFO] ------------------------------------------------------------------------
----

If you look in the `target` directory, you should see `myproject-0.0.1-SNAPSHOT.jar`.
The file should be around 10 MB in size.
If you want to peek inside, you can use `jar tvf`, as follows:

[indent=0]
----
	$ jar tvf target/myproject-0.0.1-SNAPSHOT.jar
----

You should also see a much smaller file named `myproject-0.0.1-SNAPSHOT.jar.original` in the `target` directory.
This is the original jar file that Maven created before it was repackaged by Spring Boot.

To run that application, use the `java -jar` command, as follows:

[indent=0,subs="attributes"]
----
	$ java -jar target/myproject-0.0.1-SNAPSHOT.jar

	  .   ____          _            __ _ _
	 /\\ / ___'_ __ _ _(_)_ __  __ _ \ \ \ \
	( ( )\___ | '_ | '_| | '_ \/ _` | \ \ \ \
	 \\/  ___)| |_)| | | | | || (_| |  ) ) ) )
	  '  |____| .__|_| |_|_| |_\__, | / / / /
	 =========|_|==============|___/=/_/_/_/
	 :: Spring Boot ::  (v{spring-boot-version})
	....... . . .
	....... . . . (log output here)
	....... . . .
	........ Started Example in 2.536 seconds (JVM running for 2.864)
----

As before, to exit the application, press `ctrl-c`.



[[getting-started-whats-next]]
== What to Read Next
Hopefully, this section provided some of the Spring Boot basics and got you on your way to writing your own applications.
If you are a task-oriented type of developer, you might want to jump over to https://spring.io and check out some of the https://spring.io/guides/[getting started] guides that solve specific "`How do I do that with Spring?`" problems.
We also have Spring Boot-specific "`<<howto.adoc#howto, How-to>>`" reference documentation.

<<<<<<< HEAD
=======
The https://github.com/{github-repo}[Spring Boot repository] also has a {spring-boot-code}/spring-boot-samples[bunch of samples] you can run.
The samples are independent of the rest of the code (that is, you do not need to build the rest to run or use the samples).

>>>>>>> 7f9d143e
Otherwise, the next logical step is to read _<<using-spring-boot.adoc#using-boot>>_.
If you are really impatient, you could also jump ahead and read about _<<spring-boot-features.adoc#boot-features, Spring Boot features>>_.<|MERGE_RESOLUTION|>--- conflicted
+++ resolved
@@ -741,11 +741,5 @@
 If you are a task-oriented type of developer, you might want to jump over to https://spring.io and check out some of the https://spring.io/guides/[getting started] guides that solve specific "`How do I do that with Spring?`" problems.
 We also have Spring Boot-specific "`<<howto.adoc#howto, How-to>>`" reference documentation.
 
-<<<<<<< HEAD
-=======
-The https://github.com/{github-repo}[Spring Boot repository] also has a {spring-boot-code}/spring-boot-samples[bunch of samples] you can run.
-The samples are independent of the rest of the code (that is, you do not need to build the rest to run or use the samples).
-
->>>>>>> 7f9d143e
 Otherwise, the next logical step is to read _<<using-spring-boot.adoc#using-boot>>_.
 If you are really impatient, you could also jump ahead and read about _<<spring-boot-features.adoc#boot-features, Spring Boot features>>_.