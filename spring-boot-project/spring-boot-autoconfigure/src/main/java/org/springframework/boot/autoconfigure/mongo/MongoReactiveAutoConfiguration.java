/*
 * Copyright 2012-2019 the original author or authors.
 *
 * Licensed under the Apache License, Version 2.0 (the "License");
 * you may not use this file except in compliance with the License.
 * You may obtain a copy of the License at
 *
 *      https://www.apache.org/licenses/LICENSE-2.0
 *
 * Unless required by applicable law or agreed to in writing, software
 * distributed under the License is distributed on an "AS IS" BASIS,
 * WITHOUT WARRANTIES OR CONDITIONS OF ANY KIND, either express or implied.
 * See the License for the specific language governing permissions and
 * limitations under the License.
 */

package org.springframework.boot.autoconfigure.mongo;

import java.util.stream.Collectors;

import com.mongodb.MongoClientSettings;
import com.mongodb.MongoClientSettings.Builder;
import com.mongodb.connection.netty.NettyStreamFactoryFactory;
import com.mongodb.reactivestreams.client.MongoClient;
import io.netty.channel.EventLoopGroup;
import io.netty.channel.nio.NioEventLoopGroup;
import io.netty.channel.socket.SocketChannel;
import reactor.core.publisher.Flux;

import org.springframework.beans.factory.DisposableBean;
import org.springframework.beans.factory.ObjectProvider;
import org.springframework.boot.autoconfigure.EnableAutoConfiguration;
import org.springframework.boot.autoconfigure.condition.ConditionalOnClass;
import org.springframework.boot.autoconfigure.condition.ConditionalOnMissingBean;
import org.springframework.boot.context.properties.EnableConfigurationProperties;
import org.springframework.context.annotation.Bean;
import org.springframework.context.annotation.Configuration;
import org.springframework.core.Ordered;
import org.springframework.core.annotation.Order;
import org.springframework.core.env.Environment;

/**
 * {@link EnableAutoConfiguration Auto-configuration} for Reactive Mongo.
 *
 * @author Mark Paluch
 * @author Stephane Nicoll
 * @since 2.0.0
 */
@Configuration(proxyBeanMethods = false)
@ConditionalOnClass({ MongoClient.class, Flux.class })
@EnableConfigurationProperties(MongoProperties.class)
public class MongoReactiveAutoConfiguration {

	@Bean
	@ConditionalOnMissingBean
<<<<<<< HEAD
	public MongoClient reactiveStreamsMongoClient(MongoProperties properties,
			Environment environment,
			ObjectProvider<MongoClientSettingsBuilderCustomizer> builderCustomizers,
			ObjectProvider<MongoClientSettings> settings) {
		ReactiveMongoClientFactory factory = new ReactiveMongoClientFactory(properties,
				environment,
=======
	public MongoClient reactiveStreamsMongoClient(MongoProperties properties, Environment environment,
			ObjectProvider<MongoClientSettingsBuilderCustomizer> builderCustomizers) {
		ReactiveMongoClientFactory factory = new ReactiveMongoClientFactory(properties, environment,
>>>>>>> 24925c3d
				builderCustomizers.orderedStream().collect(Collectors.toList()));
		return factory.createMongoClient(settings.getIfAvailable());
	}

	@Configuration(proxyBeanMethods = false)
	@ConditionalOnClass({ SocketChannel.class, NioEventLoopGroup.class })
	static class NettyDriverConfiguration {

		@Bean
		@Order(Ordered.HIGHEST_PRECEDENCE)
		public NettyDriverMongoClientSettingsBuilderCustomizer nettyDriverCustomizer(
				ObjectProvider<MongoClientSettings> settings) {
			return new NettyDriverMongoClientSettingsBuilderCustomizer(settings);
		}

	}

	/**
	 * {@link MongoClientSettingsBuilderCustomizer} to apply Mongo client settings.
	 */
	private static final class NettyDriverMongoClientSettingsBuilderCustomizer
			implements MongoClientSettingsBuilderCustomizer, DisposableBean {

		private final ObjectProvider<MongoClientSettings> settings;

<<<<<<< HEAD
		private volatile EventLoopGroup eventLoopGroup;

		private NettyDriverMongoClientSettingsBuilderCustomizer(
				ObjectProvider<MongoClientSettings> settings) {
			this.settings = settings;
		}
=======
			private NettyDriverMongoClientSettingsBuilderCustomizer(ObjectProvider<MongoClientSettings> settings) {
				this.settings = settings;
			}

			@Override
			public void customize(Builder builder) {
				if (!isStreamFactoryFactoryDefined(this.settings.getIfAvailable())) {
					NioEventLoopGroup eventLoopGroup = new NioEventLoopGroup();
					this.eventLoopGroup = eventLoopGroup;
					builder.streamFactoryFactory(
							NettyStreamFactoryFactory.builder().eventLoopGroup(eventLoopGroup).build());
				}
			}
>>>>>>> 24925c3d

		@Override
		public void customize(Builder builder) {
			if (!isStreamFactoryFactoryDefined(this.settings.getIfAvailable())) {
				NioEventLoopGroup eventLoopGroup = new NioEventLoopGroup();
				this.eventLoopGroup = eventLoopGroup;
				builder.streamFactoryFactory(NettyStreamFactoryFactory.builder()
						.eventLoopGroup(eventLoopGroup).build());
			}
		}

		@Override
		public void destroy() {
			EventLoopGroup eventLoopGroup = this.eventLoopGroup;
			if (eventLoopGroup != null) {
				eventLoopGroup.shutdownGracefully().awaitUninterruptibly();
				this.eventLoopGroup = null;
			}
		}

		private boolean isStreamFactoryFactoryDefined(MongoClientSettings settings) {
			return settings != null && settings.getStreamFactoryFactory() != null;
		}

	}

}<|MERGE_RESOLUTION|>--- conflicted
+++ resolved
@@ -53,18 +53,10 @@
 
 	@Bean
 	@ConditionalOnMissingBean
-<<<<<<< HEAD
-	public MongoClient reactiveStreamsMongoClient(MongoProperties properties,
-			Environment environment,
+	public MongoClient reactiveStreamsMongoClient(MongoProperties properties, Environment environment,
 			ObjectProvider<MongoClientSettingsBuilderCustomizer> builderCustomizers,
 			ObjectProvider<MongoClientSettings> settings) {
-		ReactiveMongoClientFactory factory = new ReactiveMongoClientFactory(properties,
-				environment,
-=======
-	public MongoClient reactiveStreamsMongoClient(MongoProperties properties, Environment environment,
-			ObjectProvider<MongoClientSettingsBuilderCustomizer> builderCustomizers) {
 		ReactiveMongoClientFactory factory = new ReactiveMongoClientFactory(properties, environment,
->>>>>>> 24925c3d
 				builderCustomizers.orderedStream().collect(Collectors.toList()));
 		return factory.createMongoClient(settings.getIfAvailable());
 	}
@@ -90,36 +82,19 @@
 
 		private final ObjectProvider<MongoClientSettings> settings;
 
-<<<<<<< HEAD
 		private volatile EventLoopGroup eventLoopGroup;
 
-		private NettyDriverMongoClientSettingsBuilderCustomizer(
-				ObjectProvider<MongoClientSettings> settings) {
+		private NettyDriverMongoClientSettingsBuilderCustomizer(ObjectProvider<MongoClientSettings> settings) {
 			this.settings = settings;
 		}
-=======
-			private NettyDriverMongoClientSettingsBuilderCustomizer(ObjectProvider<MongoClientSettings> settings) {
-				this.settings = settings;
-			}
-
-			@Override
-			public void customize(Builder builder) {
-				if (!isStreamFactoryFactoryDefined(this.settings.getIfAvailable())) {
-					NioEventLoopGroup eventLoopGroup = new NioEventLoopGroup();
-					this.eventLoopGroup = eventLoopGroup;
-					builder.streamFactoryFactory(
-							NettyStreamFactoryFactory.builder().eventLoopGroup(eventLoopGroup).build());
-				}
-			}
->>>>>>> 24925c3d
 
 		@Override
 		public void customize(Builder builder) {
 			if (!isStreamFactoryFactoryDefined(this.settings.getIfAvailable())) {
 				NioEventLoopGroup eventLoopGroup = new NioEventLoopGroup();
 				this.eventLoopGroup = eventLoopGroup;
-				builder.streamFactoryFactory(NettyStreamFactoryFactory.builder()
-						.eventLoopGroup(eventLoopGroup).build());
+				builder.streamFactoryFactory(
+						NettyStreamFactoryFactory.builder().eventLoopGroup(eventLoopGroup).build());
 			}
 		}
 
