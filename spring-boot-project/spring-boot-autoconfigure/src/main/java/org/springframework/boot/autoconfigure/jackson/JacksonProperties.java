--- conflicted
+++ resolved
@@ -65,28 +65,17 @@
 	 * Jackson visibility thresholds that can be used to limit which methods (and fields)
 	 * are auto-detected.
 	 */
-	private final Map<PropertyAccessor, JsonAutoDetect.Visibility> visibility = new EnumMap<>(
-			PropertyAccessor.class);
+	private final Map<PropertyAccessor, JsonAutoDetect.Visibility> visibility = new EnumMap<>(PropertyAccessor.class);
 
 	/**
 	 * Jackson on/off features that affect the way Java objects are serialized.
 	 */
-<<<<<<< HEAD
-	private final Map<SerializationFeature, Boolean> serialization = new EnumMap<>(
-			SerializationFeature.class);
-=======
-	private Map<SerializationFeature, Boolean> serialization = new EnumMap<>(SerializationFeature.class);
->>>>>>> c6c139d9
+	private final Map<SerializationFeature, Boolean> serialization = new EnumMap<>(SerializationFeature.class);
 
 	/**
 	 * Jackson on/off features that affect the way Java objects are deserialized.
 	 */
-<<<<<<< HEAD
-	private final Map<DeserializationFeature, Boolean> deserialization = new EnumMap<>(
-			DeserializationFeature.class);
-=======
-	private Map<DeserializationFeature, Boolean> deserialization = new EnumMap<>(DeserializationFeature.class);
->>>>>>> c6c139d9
+	private final Map<DeserializationFeature, Boolean> deserialization = new EnumMap<>(DeserializationFeature.class);
 
 	/**
 	 * Jackson general purpose on/off features.
@@ -96,22 +85,12 @@
 	/**
 	 * Jackson on/off features for parsers.
 	 */
-<<<<<<< HEAD
-	private final Map<JsonParser.Feature, Boolean> parser = new EnumMap<>(
-			JsonParser.Feature.class);
-=======
-	private Map<JsonParser.Feature, Boolean> parser = new EnumMap<>(JsonParser.Feature.class);
->>>>>>> c6c139d9
+	private final Map<JsonParser.Feature, Boolean> parser = new EnumMap<>(JsonParser.Feature.class);
 
 	/**
 	 * Jackson on/off features for generators.
 	 */
-<<<<<<< HEAD
-	private final Map<JsonGenerator.Feature, Boolean> generator = new EnumMap<>(
-			JsonGenerator.Feature.class);
-=======
-	private Map<JsonGenerator.Feature, Boolean> generator = new EnumMap<>(JsonGenerator.Feature.class);
->>>>>>> c6c139d9
+	private final Map<JsonGenerator.Feature, Boolean> generator = new EnumMap<>(JsonGenerator.Feature.class);
 
 	/**
 	 * Controls the inclusion of properties during serialization. Configured with one of
