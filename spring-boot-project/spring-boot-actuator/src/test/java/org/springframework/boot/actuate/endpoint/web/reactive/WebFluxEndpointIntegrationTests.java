--- conflicted
+++ resolved
@@ -139,25 +139,9 @@
 
 		@Bean
 		public WebFilter webFilter() {
-<<<<<<< HEAD
-			return (exchange, chain) -> chain.filter(exchange)
-					.subscriberContext(ReactiveSecurityContextHolder.withAuthentication(
-							new UsernamePasswordAuthenticationToken("Alice", "secret",
-									Arrays.asList(new SimpleGrantedAuthority(
-											"ROLE_ACTUATOR")))));
-=======
-			return new WebFilter() {
-
-				@Override
-				public Mono<Void> filter(ServerWebExchange exchange, WebFilterChain chain) {
-					return chain.filter(exchange)
-							.subscriberContext(ReactiveSecurityContextHolder
-									.withAuthentication(new UsernamePasswordAuthenticationToken("Alice", "secret",
-											Arrays.asList(new SimpleGrantedAuthority("ROLE_ACTUATOR")))));
-				}
-
-			};
->>>>>>> c6c139d9
+			return (exchange, chain) -> chain.filter(exchange).subscriberContext(
+					ReactiveSecurityContextHolder.withAuthentication(new UsernamePasswordAuthenticationToken("Alice",
+							"secret", Arrays.asList(new SimpleGrantedAuthority("ROLE_ACTUATOR")))));
 		}
 
 	}
