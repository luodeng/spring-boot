/*
 * Copyright 2012-2023 the original author or authors.
 *
 * Licensed under the Apache License, Version 2.0 (the "License");
 * you may not use this file except in compliance with the License.
 * You may obtain a copy of the License at
 *
 *      https://www.apache.org/licenses/LICENSE-2.0
 *
 * Unless required by applicable law or agreed to in writing, software
 * distributed under the License is distributed on an "AS IS" BASIS,
 * WITHOUT WARRANTIES OR CONDITIONS OF ANY KIND, either express or implied.
 * See the License for the specific language governing permissions and
 * limitations under the License.
 */

package org.springframework.boot.gradle.tasks.bundling;

import java.io.Serializable;
import java.util.ArrayList;
import java.util.Arrays;
import java.util.List;
import java.util.function.Function;
import java.util.stream.Collectors;

import javax.inject.Inject;

import org.gradle.api.Action;
import org.gradle.api.model.ObjectFactory;
import org.gradle.api.provider.ListProperty;
import org.gradle.api.provider.Property;
import org.gradle.api.tasks.Input;
import org.gradle.api.tasks.Optional;

import org.springframework.boot.loader.tools.Layer;
import org.springframework.boot.loader.tools.Layers;
import org.springframework.boot.loader.tools.Library;
import org.springframework.boot.loader.tools.layer.ApplicationContentFilter;
import org.springframework.boot.loader.tools.layer.ContentFilter;
import org.springframework.boot.loader.tools.layer.ContentSelector;
import org.springframework.boot.loader.tools.layer.CustomLayers;
import org.springframework.boot.loader.tools.layer.IncludeExcludeContentSelector;
import org.springframework.boot.loader.tools.layer.LibraryContentFilter;
import org.springframework.util.Assert;

/**
 * Encapsulates the configuration for a layered archive.
 *
 * @author Madhura Bhave
 * @author Scott Frederick
 * @author Phillip Webb
 * @since 2.3.0
 */
public abstract class LayeredSpec {

	private ApplicationSpec application;

	private DependenciesSpec dependencies;

	private Layers layers;

	@Inject
	public LayeredSpec(ObjectFactory objects) {
		this.application = objects.newInstance(ApplicationSpec.class);
		this.dependencies = objects.newInstance(DependenciesSpec.class);
		getEnabled().convention(true);
		getIncludeLayerTools().convention(true);
	}

	/**
	 * Returns whether the layer tools should be included as a dependency in the layered
	 * archive.
	 * @return whether the layer tools should be included
	 * @since 3.0.0
	 */
	@Input
	public abstract Property<Boolean> getIncludeLayerTools();

	/**
	 * Returns whether the layers.idx should be included in the archive.
	 * @return whether the layers.idx should be included
	 * @since 3.0.0
	 */
	@Input
	public abstract Property<Boolean> getEnabled();

	/**
	 * Returns the {@link ApplicationSpec} that controls the layers to which application
	 * classes and resources belong.
	 * @return the application spec
	 */
	@Input
	public ApplicationSpec getApplication() {
		return this.application;
	}

	/**
	 * Sets the {@link ApplicationSpec} that controls the layers to which application
	 * classes are resources belong.
	 * @param spec the application spec
	 */
	public void setApplication(ApplicationSpec spec) {
		this.application = spec;
	}

	/**
	 * Customizes the {@link ApplicationSpec} using the given {@code action}.
	 * @param action the action
	 */
	public void application(Action<ApplicationSpec> action) {
		action.execute(this.application);
	}

	/**
	 * Returns the {@link DependenciesSpec} that controls the layers to which dependencies
	 * belong.
	 * @return the dependencies spec
	 */
	@Input
	public DependenciesSpec getDependencies() {
		return this.dependencies;
	}

	/**
	 * Sets the {@link DependenciesSpec} that controls the layers to which dependencies
	 * belong.
	 * @param spec the dependencies spec
	 */
	public void setDependencies(DependenciesSpec spec) {
		this.dependencies = spec;
	}

	/**
	 * Customizes the {@link DependenciesSpec} using the given {@code action}.
	 * @param action the action
	 */
	public void dependencies(Action<DependenciesSpec> action) {
		action.execute(this.dependencies);
	}

	/**
	 * Returns the order of the layers in the archive from least to most frequently
	 * changing.
	 * @return the layer order
	 */
	@Input
	@Optional
	public abstract ListProperty<String> getLayerOrder();

	/**
	 * Return this configuration as a {@link Layers} instance. This method should only be
	 * called when the configuration is complete and will no longer be changed.
	 * @return the layers
	 */
	Layers asLayers() {
		Layers layers = this.layers;
		if (layers == null) {
			layers = createLayers();
			this.layers = layers;
		}
		return layers;
	}

	private Layers createLayers() {
		List<String> layerOrder = getLayerOrder().getOrNull();
		if (layerOrder == null || layerOrder.isEmpty()) {
			Assert.state(this.application.isEmpty() && this.dependencies.isEmpty(),
					"The 'layerOrder' must be defined when using custom layering");
			return Layers.IMPLICIT;
		}
		List<Layer> layers = layerOrder.stream().map(Layer::new).toList();
		return new CustomLayers(layers, this.application.asSelectors(), this.dependencies.asSelectors());
	}

	/**
	 * Base class for specs that control the layers to which a category of content should
	 * belong.
	 */
	public abstract static class IntoLayersSpec implements Serializable {

		private final List<IntoLayerSpec> intoLayers;

		private final Function<String, IntoLayerSpec> specFactory;

		boolean isEmpty() {
			return this.intoLayers.isEmpty();
		}

		IntoLayersSpec(Function<String, IntoLayerSpec> specFactory, IntoLayerSpec... spec) {
			this.intoLayers = new ArrayList<>(Arrays.asList(spec));
			this.specFactory = specFactory;
		}

		public void intoLayer(String layer) {
			this.intoLayers.add(this.specFactory.apply(layer));
		}

		public void intoLayer(String layer, Action<IntoLayerSpec> action) {
			IntoLayerSpec spec = this.specFactory.apply(layer);
			action.execute(spec);
			this.intoLayers.add(spec);
		}

		<T> List<ContentSelector<T>> asSelectors(Function<IntoLayerSpec, ContentSelector<T>> selectorFactory) {
			return this.intoLayers.stream().map(selectorFactory).toList();
		}

	}

	/**
	 * Spec that controls the content that should be part of a particular layer.
	 */
	public static class IntoLayerSpec implements Serializable {

		private final String intoLayer;

		private final List<String> includes = new ArrayList<>();

		private final List<String> excludes = new ArrayList<>();

		/**
		 * Creates a new {@code IntoLayerSpec} that will control the content of the given
		 * layer.
		 * @param intoLayer the layer
		 */
		public IntoLayerSpec(String intoLayer) {
			this.intoLayer = intoLayer;
		}

		/**
		 * Adds patterns that control the content that is included in the layer. If no
		 * includes are specified then all content is included. If includes are specified
		 * then content must match an inclusion and not match any exclusions to be
		 * included.
		 * @param patterns the patterns to be included
		 */
		public void include(String... patterns) {
			this.includes.addAll(Arrays.asList(patterns));
		}

		/**
		 * Adds patterns that control the content that is excluded from the layer. If no
		 * excludes a specified no content is excluded. If exclusions are specified then
		 * any content that matches an exclusion will be excluded irrespective of whether
		 * it matches an include.
		 * @param patterns the patterns to be excluded
		 */
		public void exclude(String... patterns) {
			this.includes.addAll(Arrays.asList(patterns));
		}

		<T> ContentSelector<T> asSelector(Function<String, ContentFilter<T>> filterFactory) {
			Layer layer = new Layer(this.intoLayer);
			return new IncludeExcludeContentSelector<>(layer, this.includes, this.excludes, filterFactory);
		}

		String getIntoLayer() {
			return this.intoLayer;
		}

		List<String> getIncludes() {
			return this.includes;
		}

		List<String> getExcludes() {
			return this.excludes;
		}

	}

	/**
	 * Spec that controls the dependencies that should be part of a particular layer.
	 *
	 * @since 2.4.0
	 */
	public static class DependenciesIntoLayerSpec extends IntoLayerSpec {

		private boolean includeProjectDependencies;

		private boolean excludeProjectDependencies;

		/**
		 * Creates a new {@code IntoLayerSpec} that will control the content of the given
		 * layer.
		 * @param intoLayer the layer
		 */
		public DependenciesIntoLayerSpec(String intoLayer) {
			super(intoLayer);
		}

		/**
		 * Configures the layer to include project dependencies. If no includes are
		 * specified then all content is included. If includes are specified then content
		 * must match an inclusion and not match any exclusions to be included.
		 */
		public void includeProjectDependencies() {
			this.includeProjectDependencies = true;
		}

		/**
		 * Configures the layer to exclude project dependencies. If no excludes a
		 * specified no content is excluded. If exclusions are specified then any content
		 * that matches an exclusion will be excluded irrespective of whether it matches
		 * an include.
		 */
		public void excludeProjectDependencies() {
			this.excludeProjectDependencies = true;
		}

		ContentSelector<Library> asLibrarySelector(Function<String, ContentFilter<Library>> filterFactory) {
			Layer layer = new Layer(getIntoLayer());
<<<<<<< HEAD
			List<ContentFilter<Library>> includeFilters = getIncludes().stream().map(filterFactory)
					.collect(Collectors.toCollection(ArrayList::new));
=======
			List<ContentFilter<Library>> includeFilters = getIncludes().stream()
				.map(filterFactory)
				.collect(Collectors.toList());
>>>>>>> df5898a1
			if (this.includeProjectDependencies) {
				includeFilters.add(Library::isLocal);
			}
<<<<<<< HEAD
			List<ContentFilter<Library>> excludeFilters = getExcludes().stream().map(filterFactory)
					.collect(Collectors.toCollection(ArrayList::new));
=======
			List<ContentFilter<Library>> excludeFilters = getExcludes().stream()
				.map(filterFactory)
				.collect(Collectors.toList());
>>>>>>> df5898a1
			if (this.excludeProjectDependencies) {
				excludeFilters.add(Library::isLocal);
			}
			return new IncludeExcludeContentSelector<>(layer, includeFilters, excludeFilters);
		}

	}

	/**
	 * An {@link IntoLayersSpec} that controls the layers to which application classes and
	 * resources belong.
	 */
	public static class ApplicationSpec extends IntoLayersSpec {

		@Inject
		public ApplicationSpec() {
			super(new IntoLayerSpecFactory());
		}

		/**
		 * Creates a new {@code ApplicationSpec} with the given {@code contents}.
		 * @param contents specs for the layers in which application content should be
		 * included
		 */
		public ApplicationSpec(IntoLayerSpec... contents) {
			super(new IntoLayerSpecFactory(), contents);
		}

		List<ContentSelector<String>> asSelectors() {
			return asSelectors((spec) -> spec.asSelector(ApplicationContentFilter::new));
		}

		private static final class IntoLayerSpecFactory implements Function<String, IntoLayerSpec>, Serializable {

			@Override
			public IntoLayerSpec apply(String layer) {
				return new IntoLayerSpec(layer);
			}

		}

	}

	/**
	 * An {@link IntoLayersSpec} that controls the layers to which dependencies belong.
	 */
	public static class DependenciesSpec extends IntoLayersSpec implements Serializable {

		@Inject
		public DependenciesSpec() {
			super(new IntoLayerSpecFactory());
		}

		/**
		 * Creates a new {@code DependenciesSpec} with the given {@code contents}.
		 * @param contents specs for the layers in which dependencies should be included
		 */
		public DependenciesSpec(DependenciesIntoLayerSpec... contents) {
			super(new IntoLayerSpecFactory(), contents);
		}

		List<ContentSelector<Library>> asSelectors() {
			return asSelectors(
					(spec) -> ((DependenciesIntoLayerSpec) spec).asLibrarySelector(LibraryContentFilter::new));
		}

		private static final class IntoLayerSpecFactory implements Function<String, IntoLayerSpec>, Serializable {

			@Override
			public IntoLayerSpec apply(String layer) {
				return new DependenciesIntoLayerSpec(layer);
			}

		}

	}

}<|MERGE_RESOLUTION|>--- conflicted
+++ resolved
@@ -309,25 +309,15 @@
 
 		ContentSelector<Library> asLibrarySelector(Function<String, ContentFilter<Library>> filterFactory) {
 			Layer layer = new Layer(getIntoLayer());
-<<<<<<< HEAD
-			List<ContentFilter<Library>> includeFilters = getIncludes().stream().map(filterFactory)
-					.collect(Collectors.toCollection(ArrayList::new));
-=======
 			List<ContentFilter<Library>> includeFilters = getIncludes().stream()
 				.map(filterFactory)
-				.collect(Collectors.toList());
->>>>>>> df5898a1
+				.collect(Collectors.toCollection(ArrayList::new));
 			if (this.includeProjectDependencies) {
 				includeFilters.add(Library::isLocal);
 			}
-<<<<<<< HEAD
-			List<ContentFilter<Library>> excludeFilters = getExcludes().stream().map(filterFactory)
-					.collect(Collectors.toCollection(ArrayList::new));
-=======
 			List<ContentFilter<Library>> excludeFilters = getExcludes().stream()
 				.map(filterFactory)
-				.collect(Collectors.toList());
->>>>>>> df5898a1
+				.collect(Collectors.toCollection(ArrayList::new));
 			if (this.excludeProjectDependencies) {
 				excludeFilters.add(Library::isLocal);
 			}
