/*
 * Copyright 2012-2023 the original author or authors.
 *
 * Licensed under the Apache License, Version 2.0 (the "License");
 * you may not use this file except in compliance with the License.
 * You may obtain a copy of the License at
 *
 *      https://www.apache.org/licenses/LICENSE-2.0
 *
 * Unless required by applicable law or agreed to in writing, software
 * distributed under the License is distributed on an "AS IS" BASIS,
 * WITHOUT WARRANTIES OR CONDITIONS OF ANY KIND, either express or implied.
 * See the License for the specific language governing permissions and
 * limitations under the License.
 */

package org.springframework.boot.maven;

import java.io.File;
import java.io.IOException;
import java.util.ArrayList;
import java.util.Arrays;
import java.util.List;
import java.util.Map;
import java.util.concurrent.atomic.AtomicReference;
import java.util.jar.JarFile;

import org.junit.jupiter.api.TestTemplate;
import org.junit.jupiter.api.extension.ExtendWith;

import org.springframework.boot.loader.tools.FileUtils;
import org.springframework.boot.loader.tools.JarModeLibrary;
import org.springframework.util.FileSystemUtils;

import static org.assertj.core.api.Assertions.assertThat;

/**
 * Integration tests for the Maven plugin's war support.
 *
 * @author Andy Wilkinson
 * @author Scott Frederick
 */
@ExtendWith(MavenBuildExtension.class)
class WarIntegrationTests extends AbstractArchiveIntegrationTests {

	@Override
	protected String getLayersIndexLocation() {
		return "WEB-INF/layers.idx";
	}

	@TestTemplate
	void warRepackaging(MavenBuild mavenBuild) {
		mavenBuild.project("war")
<<<<<<< HEAD
				.execute((project) -> assertThat(jar(new File(project, "target/war-0.0.1.BUILD-SNAPSHOT.war")))
						.hasEntryWithNameStartingWith("WEB-INF/lib/spring-context")
						.hasEntryWithNameStartingWith("WEB-INF/lib/spring-core")
						.hasEntryWithNameStartingWith("WEB-INF/lib/spring-jcl")
						.hasEntryWithNameStartingWith("WEB-INF/lib-provided/jakarta.servlet-api-6")
						.hasEntryWithName("org/springframework/boot/loader/WarLauncher.class")
						.hasEntryWithName("WEB-INF/classes/org/test/SampleApplication.class")
						.hasEntryWithName("index.html")
						.manifest((manifest) -> manifest.hasMainClass("org.springframework.boot.loader.WarLauncher")
								.hasStartClass("org.test.SampleApplication").hasAttribute("Not-Used", "Foo")));
=======
			.execute((project) -> assertThat(jar(new File(project, "target/war-0.0.1.BUILD-SNAPSHOT.war")))
				.hasEntryWithNameStartingWith("WEB-INF/lib/spring-context")
				.hasEntryWithNameStartingWith("WEB-INF/lib/spring-core")
				.hasEntryWithNameStartingWith("WEB-INF/lib/spring-jcl")
				.hasEntryWithNameStartingWith("WEB-INF/lib-provided/jakarta.servlet-api-4")
				.hasEntryWithName("org/springframework/boot/loader/WarLauncher.class")
				.hasEntryWithName("WEB-INF/classes/org/test/SampleApplication.class")
				.hasEntryWithName("index.html")
				.manifest((manifest) -> manifest.hasMainClass("org.springframework.boot.loader.WarLauncher")
					.hasStartClass("org.test.SampleApplication")
					.hasAttribute("Not-Used", "Foo")));
>>>>>>> df5898a1
	}

	@TestTemplate
	void jarDependencyWithCustomFinalNameBuiltInSameReactorIsPackagedUsingArtifactIdAndVersion(MavenBuild mavenBuild) {
		mavenBuild.project("war-reactor")
			.execute(((project) -> assertThat(jar(new File(project, "war/target/war-0.0.1.BUILD-SNAPSHOT.war")))
				.hasEntryWithName("WEB-INF/lib/jar-0.0.1.BUILD-SNAPSHOT.jar")
				.doesNotHaveEntryWithName("WEB-INF/lib/jar.jar")));
	}

	@TestTemplate
	void whenRequiresUnpackConfigurationIsProvidedItIsReflectedInTheRepackagedWar(MavenBuild mavenBuild) {
		mavenBuild.project("war-with-unpack")
			.execute((project) -> assertThat(jar(new File(project, "target/war-with-unpack-0.0.1.BUILD-SNAPSHOT.war")))
				.hasUnpackEntryWithNameStartingWith("WEB-INF/lib/spring-core-")
				.hasEntryWithNameStartingWith("WEB-INF/lib/spring-context-")
				.hasEntryWithNameStartingWith("WEB-INF/lib/spring-jcl-"));
	}

	@TestTemplate
	void whenWarIsRepackagedWithOutputTimestampConfiguredThenWarIsReproducible(MavenBuild mavenBuild)
			throws InterruptedException {
		String firstHash = buildWarWithOutputTimestamp(mavenBuild);
		Thread.sleep(1500);
		String secondHash = buildWarWithOutputTimestamp(mavenBuild);
		assertThat(firstHash).isEqualTo(secondHash);
	}

	private String buildWarWithOutputTimestamp(MavenBuild mavenBuild) {
		AtomicReference<String> warHash = new AtomicReference<>();
		mavenBuild.project("war-output-timestamp").execute((project) -> {
			File repackaged = new File(project, "target/war-output-timestamp-0.0.1.BUILD-SNAPSHOT.war");
			assertThat(repackaged).isFile();
			assertThat(repackaged.lastModified()).isEqualTo(1584352800000L);
			try (JarFile jar = new JarFile(repackaged)) {
				List<String> unreproducibleEntries = jar.stream()
<<<<<<< HEAD
						.filter((entry) -> entry.getLastModifiedTime().toMillis() != 1584352800000L)
						.map((entry) -> entry.getName() + ": " + entry.getLastModifiedTime()).toList();
=======
					.filter((entry) -> entry.getLastModifiedTime().toMillis() != 1584352800000L)
					.map((entry) -> entry.getName() + ": " + entry.getLastModifiedTime())
					.collect(Collectors.toList());
>>>>>>> df5898a1
				assertThat(unreproducibleEntries).isEmpty();
				warHash.set(FileUtils.sha1Hash(repackaged));
				FileSystemUtils.deleteRecursively(project);
			}
			catch (IOException ex) {
				throw new RuntimeException(ex);
			}
		});
		return warHash.get();
	}

	@TestTemplate
	void whenWarIsRepackagedWithOutputTimestampConfiguredThenLibrariesAreSorted(MavenBuild mavenBuild) {
		mavenBuild.project("war-output-timestamp").execute((project) -> {
			File repackaged = new File(project, "target/war-output-timestamp-0.0.1.BUILD-SNAPSHOT.war");
			List<String> sortedLibs = Arrays.asList(
					// these libraries are copied from the original war, sorted when
					// packaged by Maven
					"WEB-INF/lib/spring-aop", "WEB-INF/lib/spring-beans", "WEB-INF/lib/spring-context",
					"WEB-INF/lib/spring-core", "WEB-INF/lib/spring-expression", "WEB-INF/lib/spring-jcl",
					// these libraries are contributed by Spring Boot repackaging, and
					// sorted separately
					"WEB-INF/lib/spring-boot-jarmode-layertools");
			assertThat(jar(repackaged)).entryNamesInPath("WEB-INF/lib/")
				.zipSatisfy(sortedLibs,
						(String jarLib, String expectedLib) -> assertThat(jarLib).startsWith(expectedLib));
		});
	}

	@TestTemplate
	void whenADependencyHasSystemScopeAndInclusionOfSystemScopeDependenciesIsEnabledItIsIncludedInTheRepackagedJar(
			MavenBuild mavenBuild) {
		mavenBuild.project("war-system-scope").execute((project) -> {
			File main = new File(project, "target/war-system-scope-0.0.1.BUILD-SNAPSHOT.war");
			assertThat(jar(main)).hasEntryWithName("WEB-INF/lib-provided/sample-1.0.0.jar");
		});
	}

	@TestTemplate
	void repackagedWarContainsTheLayersIndexByDefault(MavenBuild mavenBuild) {
		mavenBuild.project("war-layered").execute((project) -> {
			File repackaged = new File(project, "war/target/war-layered-0.0.1.BUILD-SNAPSHOT.war");
			assertThat(jar(repackaged)).hasEntryWithNameStartingWith("WEB-INF/classes/")
				.hasEntryWithNameStartingWith("WEB-INF/lib/jar-release")
				.hasEntryWithNameStartingWith("WEB-INF/lib/jar-snapshot")
				.hasEntryWithNameStartingWith(
						"WEB-INF/lib/" + JarModeLibrary.LAYER_TOOLS.getCoordinates().getArtifactId());
			try (JarFile jarFile = new JarFile(repackaged)) {
				Map<String, List<String>> layerIndex = readLayerIndex(jarFile);
				assertThat(layerIndex.keySet()).containsExactly("dependencies", "spring-boot-loader",
						"snapshot-dependencies", "application");
				List<String> dependenciesAndSnapshotDependencies = new ArrayList<>();
				dependenciesAndSnapshotDependencies.addAll(layerIndex.get("dependencies"));
				dependenciesAndSnapshotDependencies.addAll(layerIndex.get("snapshot-dependencies"));
				assertThat(layerIndex.get("application")).contains("WEB-INF/lib/jar-release-0.0.1.RELEASE.jar",
						"WEB-INF/lib/jar-snapshot-0.0.1.BUILD-SNAPSHOT.jar");
				assertThat(dependenciesAndSnapshotDependencies)
					.anyMatch((dependency) -> dependency.startsWith("WEB-INF/lib/spring-context"));
				assertThat(layerIndex.get("dependencies"))
					.anyMatch((dependency) -> dependency.startsWith("WEB-INF/lib-provided/"));
			}
			catch (IOException ex) {
			}
		});
	}

	@TestTemplate
	void whenWarIsRepackagedWithTheLayersDisabledDoesNotContainLayersIndex(MavenBuild mavenBuild) {
		mavenBuild.project("war-layered-disabled").execute((project) -> {
			File repackaged = new File(project, "war/target/war-layered-0.0.1.BUILD-SNAPSHOT.war");
			assertThat(jar(repackaged)).hasEntryWithNameStartingWith("WEB-INF/classes/")
				.hasEntryWithNameStartingWith("WEB-INF/lib/jar-release")
				.hasEntryWithNameStartingWith("WEB-INF/lib/jar-snapshot")
				.doesNotHaveEntryWithName("WEB-INF/layers.idx")
				.doesNotHaveEntryWithNameStartingWith("WEB-INF/lib/" + JarModeLibrary.LAYER_TOOLS.getName());
		});
	}

	@TestTemplate
	void whenWarIsRepackagedWithTheLayersEnabledAndLayerToolsExcluded(MavenBuild mavenBuild) {
		mavenBuild.project("war-layered-no-layer-tools").execute((project) -> {
			File repackaged = new File(project, "war/target/war-layered-0.0.1.BUILD-SNAPSHOT.war");
			assertThat(jar(repackaged)).hasEntryWithNameStartingWith("WEB-INF/classes/")
				.hasEntryWithNameStartingWith("WEB-INF/lib/jar-release")
				.hasEntryWithNameStartingWith("WEB-INF/lib/jar-snapshot")
				.hasEntryWithNameStartingWith("WEB-INF/layers.idx")
				.doesNotHaveEntryWithNameStartingWith("WEB-INF/lib/" + JarModeLibrary.LAYER_TOOLS.getName());
		});
	}

	@TestTemplate
	void whenWarIsRepackagedWithTheCustomLayers(MavenBuild mavenBuild) {
		mavenBuild.project("war-layered-custom").execute((project) -> {
			File repackaged = new File(project, "war/target/war-layered-0.0.1.BUILD-SNAPSHOT.war");
			assertThat(jar(repackaged)).hasEntryWithNameStartingWith("WEB-INF/classes/")
				.hasEntryWithNameStartingWith("WEB-INF/lib/jar-release")
				.hasEntryWithNameStartingWith("WEB-INF/lib/jar-snapshot");
			try (JarFile jarFile = new JarFile(repackaged)) {
				Map<String, List<String>> layerIndex = readLayerIndex(jarFile);
				assertThat(layerIndex.keySet()).containsExactly("my-dependencies-name", "snapshot-dependencies",
						"configuration", "application");
				assertThat(layerIndex.get("application"))
					.contains("WEB-INF/lib/jar-release-0.0.1.RELEASE.jar",
							"WEB-INF/lib/jar-snapshot-0.0.1.BUILD-SNAPSHOT.jar",
							"WEB-INF/lib/jar-classifier-0.0.1-bravo.jar")
					.doesNotContain("WEB-INF/lib/jar-classifier-0.0.1-alpha.jar");
			}
		});
	}

	@TestTemplate
	void repackagedWarContainsClasspathIndex(MavenBuild mavenBuild) {
		mavenBuild.project("war").execute((project) -> {
			File repackaged = new File(project, "target/war-0.0.1.BUILD-SNAPSHOT.war");
			assertThat(jar(repackaged))
				.manifest((manifest) -> manifest.hasAttribute("Spring-Boot-Classpath-Index", "WEB-INF/classpath.idx"));
			assertThat(jar(repackaged)).hasEntryWithName("WEB-INF/classpath.idx");
			try (JarFile jarFile = new JarFile(repackaged)) {
				List<String> index = readClasspathIndex(jarFile, "WEB-INF/classpath.idx");
				assertThat(index)
					.allMatch((entry) -> entry.startsWith("WEB-INF/lib/") || entry.startsWith("WEB-INF/lib-provided/"));
			}
		});
	}

	@TestTemplate
	void whenEntryIsExcludedItShouldNotBePresentInTheRepackagedWar(MavenBuild mavenBuild) {
		mavenBuild.project("war-exclude-entry").execute((project) -> {
			File war = new File(project, "target/war-exclude-entry-0.0.1.BUILD-SNAPSHOT.war");
			assertThat(jar(war)).hasEntryWithNameStartingWith("WEB-INF/lib/spring-context")
				.doesNotHaveEntryWithNameStartingWith("WEB-INF/lib/spring-core");
		});
	}

}<|MERGE_RESOLUTION|>--- conflicted
+++ resolved
@@ -51,30 +51,17 @@
 	@TestTemplate
 	void warRepackaging(MavenBuild mavenBuild) {
 		mavenBuild.project("war")
-<<<<<<< HEAD
-				.execute((project) -> assertThat(jar(new File(project, "target/war-0.0.1.BUILD-SNAPSHOT.war")))
-						.hasEntryWithNameStartingWith("WEB-INF/lib/spring-context")
-						.hasEntryWithNameStartingWith("WEB-INF/lib/spring-core")
-						.hasEntryWithNameStartingWith("WEB-INF/lib/spring-jcl")
-						.hasEntryWithNameStartingWith("WEB-INF/lib-provided/jakarta.servlet-api-6")
-						.hasEntryWithName("org/springframework/boot/loader/WarLauncher.class")
-						.hasEntryWithName("WEB-INF/classes/org/test/SampleApplication.class")
-						.hasEntryWithName("index.html")
-						.manifest((manifest) -> manifest.hasMainClass("org.springframework.boot.loader.WarLauncher")
-								.hasStartClass("org.test.SampleApplication").hasAttribute("Not-Used", "Foo")));
-=======
 			.execute((project) -> assertThat(jar(new File(project, "target/war-0.0.1.BUILD-SNAPSHOT.war")))
 				.hasEntryWithNameStartingWith("WEB-INF/lib/spring-context")
 				.hasEntryWithNameStartingWith("WEB-INF/lib/spring-core")
 				.hasEntryWithNameStartingWith("WEB-INF/lib/spring-jcl")
-				.hasEntryWithNameStartingWith("WEB-INF/lib-provided/jakarta.servlet-api-4")
+				.hasEntryWithNameStartingWith("WEB-INF/lib-provided/jakarta.servlet-api-6")
 				.hasEntryWithName("org/springframework/boot/loader/WarLauncher.class")
 				.hasEntryWithName("WEB-INF/classes/org/test/SampleApplication.class")
 				.hasEntryWithName("index.html")
 				.manifest((manifest) -> manifest.hasMainClass("org.springframework.boot.loader.WarLauncher")
 					.hasStartClass("org.test.SampleApplication")
 					.hasAttribute("Not-Used", "Foo")));
->>>>>>> df5898a1
 	}
 
 	@TestTemplate
@@ -111,14 +98,9 @@
 			assertThat(repackaged.lastModified()).isEqualTo(1584352800000L);
 			try (JarFile jar = new JarFile(repackaged)) {
 				List<String> unreproducibleEntries = jar.stream()
-<<<<<<< HEAD
-						.filter((entry) -> entry.getLastModifiedTime().toMillis() != 1584352800000L)
-						.map((entry) -> entry.getName() + ": " + entry.getLastModifiedTime()).toList();
-=======
 					.filter((entry) -> entry.getLastModifiedTime().toMillis() != 1584352800000L)
 					.map((entry) -> entry.getName() + ": " + entry.getLastModifiedTime())
-					.collect(Collectors.toList());
->>>>>>> df5898a1
+					.toList();
 				assertThat(unreproducibleEntries).isEmpty();
 				warHash.set(FileUtils.sha1Hash(repackaged));
 				FileSystemUtils.deleteRecursively(project);
