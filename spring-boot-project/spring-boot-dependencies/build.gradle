--- conflicted
+++ resolved
@@ -1321,9 +1321,6 @@
 			]
 		}
 	}
-<<<<<<< HEAD
-	library("Spring HATEOAS", "2.0.0-SNAPSHOT") {
-=======
 	library("Spring GraphQL", "1.0.0-SNAPSHOT") {
 		group("org.springframework.graphql") {
 			modules = [
@@ -1332,8 +1329,7 @@
 			]
 		}
 	}
-	library("Spring HATEOAS", "1.4.0") {
->>>>>>> 22706057
+	library("Spring HATEOAS", "2.0.0-SNAPSHOT") {
 		group("org.springframework.hateoas") {
 			modules = [
 				"spring-hateoas"
