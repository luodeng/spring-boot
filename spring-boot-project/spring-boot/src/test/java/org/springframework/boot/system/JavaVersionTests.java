/*
 * Copyright 2012-2023 the original author or authors.
 *
 * Licensed under the Apache License, Version 2.0 (the "License");
 * you may not use this file except in compliance with the License.
 * You may obtain a copy of the License at
 *
 *      https://www.apache.org/licenses/LICENSE-2.0
 *
 * Unless required by applicable law or agreed to in writing, software
 * distributed under the License is distributed on an "AS IS" BASIS,
 * WITHOUT WARRANTIES OR CONDITIONS OF ANY KIND, either express or implied.
 * See the License for the specific language governing permissions and
 * limitations under the License.
 */

package org.springframework.boot.system;

import org.junit.jupiter.api.Test;
import org.junit.jupiter.api.condition.EnabledOnJre;
import org.junit.jupiter.api.condition.JRE;

import static org.assertj.core.api.Assertions.assertThat;

/**
 * Tests for {@link JavaVersion}.
 *
 * @author Stephane Nicoll
 */
class JavaVersionTests {

	@Test
	void getJavaVersionShouldBeAvailable() {
		assertThat(JavaVersion.getJavaVersion()).isNotNull();
	}

	@Test
	void compareToWhenComparingSmallerToGreaterShouldBeLessThanZero() {
		assertThat(JavaVersion.SEVENTEEN).isLessThan(JavaVersion.EIGHTEEN);
	}

	@Test
	void compareToWhenComparingGreaterToSmallerShouldBeGreaterThanZero() {
		assertThat(JavaVersion.EIGHTEEN).isGreaterThan(JavaVersion.SEVENTEEN);
	}

	@Test
	void compareToWhenComparingSameShouldBeZero() {
		assertThat(JavaVersion.SEVENTEEN).isEqualByComparingTo(JavaVersion.SEVENTEEN);
	}

	@Test
	void isEqualOrNewerThanWhenComparingSameShouldBeTrue() {
		assertThat(JavaVersion.SEVENTEEN.isEqualOrNewerThan(JavaVersion.SEVENTEEN)).isTrue();
	}

	@Test
	void isEqualOrNewerThanWhenSmallerToGreaterShouldBeFalse() {
		assertThat(JavaVersion.SEVENTEEN.isEqualOrNewerThan(JavaVersion.EIGHTEEN)).isFalse();
	}

	@Test
	void isEqualOrNewerThanWhenGreaterToSmallerShouldBeTrue() {
		assertThat(JavaVersion.EIGHTEEN.isEqualOrNewerThan(JavaVersion.SEVENTEEN)).isTrue();
	}

	@Test
	void isOlderThanThanWhenComparingSameShouldBeFalse() {
		assertThat(JavaVersion.SEVENTEEN.isOlderThan(JavaVersion.SEVENTEEN)).isFalse();
	}

	@Test
	void isOlderThanWhenSmallerToGreaterShouldBeTrue() {
		assertThat(JavaVersion.SEVENTEEN.isOlderThan(JavaVersion.EIGHTEEN)).isTrue();
	}

	@Test
	void isOlderThanWhenGreaterToSmallerShouldBeFalse() {
		assertThat(JavaVersion.EIGHTEEN.isOlderThan(JavaVersion.SEVENTEEN)).isFalse();
	}

	@Test
	@EnabledOnJre(JRE.JAVA_17)
	void currentJavaVersionSeventeen() {
		assertThat(JavaVersion.getJavaVersion()).isEqualTo(JavaVersion.SEVENTEEN);
	}

	@Test
	@EnabledOnJre(JRE.JAVA_18)
	void currentJavaVersionEighteen() {
		assertThat(JavaVersion.getJavaVersion()).isEqualTo(JavaVersion.EIGHTEEN);
	}

	@Test
	@EnabledOnJre(JRE.JAVA_19)
	void currentJavaVersionNineteen() {
		assertThat(JavaVersion.getJavaVersion()).isEqualTo(JavaVersion.NINETEEN);
	}

	@Test
	@EnabledOnJre(JRE.JAVA_20)
	void currentJavaVersionTwenty() {
		assertThat(JavaVersion.getJavaVersion()).isEqualTo(JavaVersion.TWENTY);
	}

<<<<<<< HEAD
=======
	@Test
	@EnabledIf("java21")
	void currentJavaVersionTwentyOne() {
		assertThat(JavaVersion.getJavaVersion()).isEqualTo(JavaVersion.TWENTY_ONE);
	}

	static boolean java19() {
		return "19".equals(System.getProperty("java.version"));
	}

	static boolean java20() {
		return System.getProperty("java.version").startsWith("20");
	}

	static boolean java21() {
		return System.getProperty("java.version").startsWith("21");
	}

>>>>>>> 13a3e3bd
}<|MERGE_RESOLUTION|>--- conflicted
+++ resolved
@@ -103,25 +103,10 @@
 		assertThat(JavaVersion.getJavaVersion()).isEqualTo(JavaVersion.TWENTY);
 	}
 
-<<<<<<< HEAD
-=======
 	@Test
-	@EnabledIf("java21")
+	@EnabledOnJre(JRE.JAVA_21)
 	void currentJavaVersionTwentyOne() {
 		assertThat(JavaVersion.getJavaVersion()).isEqualTo(JavaVersion.TWENTY_ONE);
 	}
 
-	static boolean java19() {
-		return "19".equals(System.getProperty("java.version"));
-	}
-
-	static boolean java20() {
-		return System.getProperty("java.version").startsWith("20");
-	}
-
-	static boolean java21() {
-		return System.getProperty("java.version").startsWith("21");
-	}
-
->>>>>>> 13a3e3bd
 }