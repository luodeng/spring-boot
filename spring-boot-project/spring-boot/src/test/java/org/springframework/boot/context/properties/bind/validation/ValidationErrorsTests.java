/*
 * Copyright 2012-2019 the original author or authors.
 *
 * Licensed under the Apache License, Version 2.0 (the "License");
 * you may not use this file except in compliance with the License.
 * You may obtain a copy of the License at
 *
 *      https://www.apache.org/licenses/LICENSE-2.0
 *
 * Unless required by applicable law or agreed to in writing, software
 * distributed under the License is distributed on an "AS IS" BASIS,
 * WITHOUT WARRANTIES OR CONDITIONS OF ANY KIND, either express or implied.
 * See the License for the specific language governing permissions and
 * limitations under the License.
 */

package org.springframework.boot.context.properties.bind.validation;

import java.util.ArrayList;
import java.util.Collections;
import java.util.LinkedHashSet;
import java.util.List;
import java.util.Set;

import org.junit.Test;

import org.springframework.boot.context.properties.source.ConfigurationProperty;
import org.springframework.boot.context.properties.source.ConfigurationPropertyName;
import org.springframework.boot.origin.MockOrigin;
import org.springframework.boot.origin.Origin;
import org.springframework.validation.FieldError;
import org.springframework.validation.ObjectError;

import static org.assertj.core.api.Assertions.assertThat;
import static org.assertj.core.api.Assertions.assertThatIllegalArgumentException;

/**
 * Tests for {@link ValidationErrors}.
 *
 * @author Phillip Webb
 * @author Madhura Bhave
 */
public class ValidationErrorsTests {

	private static final ConfigurationPropertyName NAME = ConfigurationPropertyName.of("foo");

	@Test
	public void createWhenNameIsNullShouldThrowException() {
		assertThatIllegalArgumentException()
				.isThrownBy(() -> new ValidationErrors(null, Collections.emptySet(), Collections.emptyList()))
				.withMessageContaining("Name must not be null");
	}

	@Test
	public void createWhenBoundPropertiesIsNullShouldThrowException() {
		assertThatIllegalArgumentException().isThrownBy(() -> new ValidationErrors(NAME, null, Collections.emptyList()))
				.withMessageContaining("BoundProperties must not be null");
	}

	@Test
	public void createWhenErrorsIsNullShouldThrowException() {
		assertThatIllegalArgumentException().isThrownBy(() -> new ValidationErrors(NAME, Collections.emptySet(), null))
				.withMessageContaining("Errors must not be null");
	}

	@Test
	public void getNameShouldReturnName() {
		ConfigurationPropertyName name = NAME;
		ValidationErrors errors = new ValidationErrors(name, Collections.emptySet(), Collections.emptyList());
		assertThat((Object) errors.getName()).isEqualTo(name);
	}

	@Test
	public void getBoundPropertiesShouldReturnBoundProperties() {
		Set<ConfigurationProperty> boundProperties = new LinkedHashSet<>();
		boundProperties.add(new ConfigurationProperty(NAME, "foo", null));
		ValidationErrors errors = new ValidationErrors(NAME, boundProperties, Collections.emptyList());
		assertThat(errors.getBoundProperties()).isEqualTo(boundProperties);
	}

	@Test
	public void getErrorsShouldReturnErrors() {
		List<ObjectError> allErrors = new ArrayList<>();
		allErrors.add(new ObjectError("foo", "bar"));
		ValidationErrors errors = new ValidationErrors(NAME, Collections.emptySet(), allErrors);
		assertThat(errors.getAllErrors()).isEqualTo(allErrors);
	}

	@Test
	public void iteratorShouldIterateErrors() {
		List<ObjectError> allErrors = new ArrayList<>();
		allErrors.add(new ObjectError("foo", "bar"));
<<<<<<< HEAD
		ValidationErrors errors = new ValidationErrors(NAME, Collections.emptySet(),
				allErrors);
		assertThat(errors.iterator()).toIterable().containsExactlyElementsOf(allErrors);
=======
		ValidationErrors errors = new ValidationErrors(NAME, Collections.emptySet(), allErrors);
		assertThat(errors.iterator()).containsExactlyElementsOf(allErrors);
>>>>>>> 24925c3d
	}

	@Test
	public void getErrorsShouldAdaptFieldErrorsToBeOriginProviders() {
		Set<ConfigurationProperty> boundProperties = new LinkedHashSet<>();
		ConfigurationPropertyName name1 = ConfigurationPropertyName.of("foo.bar");
		Origin origin1 = MockOrigin.of("line1");
		boundProperties.add(new ConfigurationProperty(name1, "boot", origin1));
		ConfigurationPropertyName name2 = ConfigurationPropertyName.of("foo.baz.bar");
		Origin origin2 = MockOrigin.of("line2");
		boundProperties.add(new ConfigurationProperty(name2, "boot", origin2));
		List<ObjectError> allErrors = new ArrayList<>();
		allErrors.add(new FieldError("objectname", "bar", "message"));
		ValidationErrors errors = new ValidationErrors(ConfigurationPropertyName.of("foo.baz"), boundProperties,
				allErrors);
		assertThat(Origin.from(errors.getAllErrors().get(0))).isEqualTo(origin2);
	}

}<|MERGE_RESOLUTION|>--- conflicted
+++ resolved
@@ -90,14 +90,8 @@
 	public void iteratorShouldIterateErrors() {
 		List<ObjectError> allErrors = new ArrayList<>();
 		allErrors.add(new ObjectError("foo", "bar"));
-<<<<<<< HEAD
-		ValidationErrors errors = new ValidationErrors(NAME, Collections.emptySet(),
-				allErrors);
+		ValidationErrors errors = new ValidationErrors(NAME, Collections.emptySet(), allErrors);
 		assertThat(errors.iterator()).toIterable().containsExactlyElementsOf(allErrors);
-=======
-		ValidationErrors errors = new ValidationErrors(NAME, Collections.emptySet(), allErrors);
-		assertThat(errors.iterator()).containsExactlyElementsOf(allErrors);
->>>>>>> 24925c3d
 	}
 
 	@Test
